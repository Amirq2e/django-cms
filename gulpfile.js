--- conflicted
+++ resolved
@@ -179,12 +179,9 @@
         'addFirstPage',
         'logout',
         'loginToolbar',
-<<<<<<< HEAD
-        'createContent'
-=======
+        'createContent',
         'sideframe',
         'users'
->>>>>>> abc09bba
     ];
 
     if (argv && argv.tests) {
