==== 2.0.0 (2009-11-12) ====

==== 2.0.1 (2009-12-13) ====

- mostly bugfixes (18 tickets closed)
- docs updated
- permissions now working in multisite environment
- home is now graphically designated in tree-view

==== 2.0.2 (2009-12-14) ====

- testsuite working again
- changelog file added

==== 2.1.0 (2011-01-26) ====

- language namespaces for apphooks (reverse("de:myview"), reverse("en:myview"))
- video plugin switch to http://github.com/FlashJunior/OSFlashVideoPlayer
- frontediting added (cms.middlware.toolbar.ToolbarMiddleware)
- testsuite works now under sqlite and postgres
- orphaned text embed plugins get now deleted if not referenced in the text anymore
- placeholder templatetag: "theme" attribute removed in favor of "width" (backward incompatible change if theme was used)
- menu is its own app now
- menu modifiers (you can register menu modifiers that can change menu nodes or rearrange them)
- menus are now class based.
- apphooks are now class based and can bring multiple menus and urls.py with them.
- menus and apphooks are auto-discovered now
- example templates look a lot better now.
- languages are not a dropdown anymore but fancy tabs
- placeholderend templatetag added: {% placeholder "content" %}There is no content here{% endplaceholder %}
- plugins can now be used in other apps :) see cms/docs/placeholders.txt
- plugins can now be grouped
- a lot of bugfixes
- the cms now depends on the cms.middleware.media.PlaceholderMediaMiddleware middleware
- templatetags refactored: see cms/docs/templatetags.txt for new signatures.
- placeholder has new option: or and a endpalceholder templatetag

==== 2.1.1 (2011-02-09) ====

- Fixed CMS AJAX requests not being CSRF protected, thus not working in Django 1.2.5
- Fixed toolbar CSS issues in Chrome/Firefox

==== 2.1.2 (2011-02-16) ====

- Fixed issues with the CSRF fix from 2.1.1.
- Updated translation files from transifex.

==== 2.1.3 (2011-02-22) ====

- Fixed a serious security issue in PlaceholderAdmin
- Fixed bug with submenus showing pages that are not 'in_navigation' (#716, thanks to Iacopo Spalletti for the patch)
- Fixed PlaceholderField not respecting limits in CMS_PLACEHOLDER_CONF (thanks to Ben Hockey for reporting this)
- Fixed the double-monkeypatch check for url reversing (thanks to Benjamin Wohlwend for the patch)

==== 2.1.4 (2011-08-24) ====

- Fixed a XSS issue in Text Plugins

==== 2.2.0 (2011-09-10) ====

- Replaced the old plugin media framework with django-sekizai. (This changed some plugin templates which might cause problems with your CSS styling).
- Made django-mptt a proper dependency
- Removed support for django-dbgettext
- Google Maps Plugin now defaults to use HTTPS.
- Google Maps Plugin now uses the version 3 of their API, no longer requiring an API Key.


==== 2.3.0 ====

- Compatibility with Django 1.3.1 and 1.4 (1.2 support dropped)
- Lazy admin page tree loading
- Toolbar JS isolation
- Destructive plugin actions fixed (cancel button, moving plugins)
- Refactored tests
- Fixed or clause of placeholder tag
- Fixed double escaping of icon sources for inline plugins
- Fixed order of PageSelectWidget
- Fixed invalid HTML generated by file plugin
- Fixed migration order of plugins
- Fixed internationalized strings in JS not being escaped
- django-reversion dependency upgraded to 1.6
- django-sekizai dependency upgraded to 0.6.1 or higher
- django-mptt dependency upgraded to 0.5.1 or higher

==== 2.3.1 ====

- pinned version of django-mptt to 0.5.1 or 0.5.2

==== 2.3.2 ====

- MIGRATION: 0036_auto__add_field_cmsplugin_changed_date.py - new field changed_date on CMSPlugin
- CMS_FRONTEND_LANGUAGES limits django languages as well during language selection
- Wymeditor updated to 1.0.4a
- icon_url escape fixed
- Ukranian translation added
- Fixed wrong language prefix handling for form actions and admin preview
- Admin icons in django 1.4 fixed
- Added requirements.txt for pip and testing in test_requirements
- Google map plugin with height and width properties. Migrations will set default values on not-null fields.
- Docs fixes
- Code cleanup
- Switched html5lib to HTML serializer
- Removed handling of iterables in plugin_pool.register_plugin
- Performance and reduced queries
- Link has target support
- Made the PageAttribute templatetag an 'asTag'
- JQuery namespace fixes in admin

==== 2.3.3 ====

 - fixed an incompatibility with Python 2.5

==== 2.3.4 (2012-11-09) ====

- Fixed WymEditor
- Fixed Norwegian translations
- Fixed a bug that could lead to slug clashes
- Fixed page change form (jQuery and permissions)
- Fixed placeholder field permission checks

==== 2.4.0 (2013-4-17)===

Please see Install/2.4 release notes *before* attempting to upgrade to version 2.4.

- Compatibility with Django 1.4 and 1.5 (1.3 support dropped)
- Support for Python 2.5 dropped
- CMS_MAX_PAGE_PUBLISH_REVERSIONS has been added
- Reversion integration has changed to limit DB size
- CMS_LANGUAGE setting has changed
- CMS_HIDE_UNTRANSLATED setting removed
- CMS_LANGUAGE_FALLBACK setting removed
- CMS_LANGUAGE_CONF setting removed
- CMS_SITE_LANGUAGES setting removed
- CMS_FRONTEND_LANGUAGES setting removed
- MultilingualMiddleware has been removed
- CMS_FLAT_URLS has been removed
- CMS_MODERATOR has been removed and replaced with simple publisher.
- PlaceholderAdmin has now language tabs and has support for django-hvad
- Added `cms.middleware.language.LanguageCookieMiddleware`
- Added CMS_RAW_ID_USERS

==== 2.4.1 (2013-4-22)===

- USE_I18N=False fixed
- some frontend css stuff fixed
- check_copy_relations fixed for abstract classes
- non public frontend languages fixed

==== 2.4.2 (2013-5-29)===

- Apphook edit mode bugfix
- Added option to render_placeholder tag to set language
- Huge permission cache invalidation speed up
- Doc improvements
- css cleanup in PlaceholderAdmin
- Log change of page status done via AJAX
- Use --noinput convention for delete_orphaned_plugins command
- added Testing docs
- fixed more issues with only one language
- locales updated

==== 3.0.0 (XXXXX) ===

- Plugins are only editable in frontend
- PluginEditor has been removed in backend
- New frontend editing
- New Toolbar
- Plugin API for creating new plugins and moving has changed
- render_to_response replaced with TemplateResponse in cms.views
- CMS_SEO_FIELDS removed and seo fields better integrated
- meta_keywords field removed as not relevant anymore
- CMS_MENU_TITLE_OVERWRITE default changed to True
- Toolbar has language switcher built in
- User settings module added for saving the language of the user so when he switches languages the toolbar/interface
  keeps the language.
- language_chooser templatetag now only displays public languages, even when you are logged in as staff.
- undo and redo functionality added in toolbar if django-reversion is installed.
- page admin split in 3 different for basic, advanced and permissions
- New show_editable_page_title templatetag to edit page title from the frontend
- Removed PLACEHOLDER_FRONTEND_EDITING setting
- Removed CMS_URL_OVERWRITE setting. Always enabled.
- Removed CMS_MENU_TITLE_OVERWRITE settings. Always enabled.
- Removed CMS_REDIRECTS. Always enabled.
- Removed CMS_SOFTROOT. Always enabled.
- Removed CMS_SHOW_START_DATE. Always enabled.
- Removed CMS_SHOW_END_DATE. Always enabled.
- Added (optional) language fallback for placeholders.
- moved apphooks from title to page model so we need to add them only once.
- request.current_app has been removed.
- added a namespace field, reverse_id is not used anymore for apphook namespaces.
- PlaceholderAdmin is deprecated and available as mixin class renamed to PlaceholderAdminMixin.
- PlaceholderAdmin does not have LanguageTabs anymore. It only has a PluginAPI now.
- PageAdmin uses the same Plugin API as PlaceholderAdmin
- Toolbar API for your own apps added
- twitter plugin removed
- file plugin removed
- flash plugin removed
- googlemap plugin removed
- inherit plugin removed
- picture plugin removed
- teaser plugin removed
- video plugin removed
- link plugin removed
- snippet plugin removed
- Object level permission support for Placeholder
- Configuration for plugin custom modules and labels in the toolbar UI
- Added copy-lang subcommand to copy content between languages
- Added static_placeholder templatetag
- Moved render_placeholder from placeholder_tags to cms_tags
- django 1.6 support added
- Frontedit editor for Django models
- Extending the page & title model API
- Placeholders can be configured to have plugins automatically added.
- Publishing is now language independent and the tree-view has been updated to reflect this
- Removed the plugin DB-name magic and added a compatibility layer
- urls_need_reloading signal added when an apphook change is detected.
- CMS_PAGE_CACHE, CMS_PLACEHOLDER_CACHE and CMS_PLUGIN_CACHE settings and functionality added. Default is True
- Detect admin object creation and changes via toolbar and redirect to them.
- Added support for custom user models
- Added PageTypes
- Added CMS_MAX_PAGE_HISTORY_REVERSIONS and changed default of CMS_MAX_PAGE_PUBLISH_REVERSIONS
- Added option to {% static_placeholder %} to render only on the current site.

==== 3.0.1 (2014-04-30) ===

- Renamed NamespaceAllreadyRegistered to NamespaceAlreadyRegistered in menus/exceptions.py
- Frontend editor UI fixes
- Fix in cms fix-mptt command

==== 3.0.2 (2014-05-21 ===
- Add 'as' form to render_placeholder templatetag to save the result in context
- Added changeable strings for "?edit", "?edit_off" and "?build" urls
- utils.page_resolver was optimized. get_page_from_path() api changed

==== 3.0.3 (2014-07-07) ===
- Added an alias plugin for referencing plugins and placeholders
- Added an api to change the context menus of plugins and placeholders from plugins
- Apphooks respect the page permissions
- Decorator for views with page permissions
- #3266 - api.create_page respects site
- Fixed how permissions are checked for static placeholder.
- Reduced queries on placeholder.clear by 60%
- auto-detect django-suit instead of using explicit setting
- Added the ability to mark (Sub)Menu's 'active'.
- fallback language fixes for pages
- Implemented transaction.atomic in django 1.4/1.5 way
- Added a automatic dynamic template directory for page templates

==== 3.0.4 (2014-08-16) ===
- Removed file cms/utils/compat/type_checks.py, use django.utils.six module instead
- Removed file cms/utils/compat/string_io.py, use django.utils.six module instead
- Removed file cms/utils/compat/input.py, use django.utils.six module instead
- Use PY3 from django.utils.six instead of PY2 from cms.utils.compat to check Python version
- Staticplaceholders have not their own permissions
- Apphooks support now nested namespaces
- Apphooks can now exclude module for page permission checking
- fixed the permissions for plugins on apphook pages
- Allow the use of custom admin sites that do not reside under the 'admin' namespace
- Added django 1.7 migrations
- updated docs
- slots for placeholders can now be 255 characters long
- Plugin pool initialises incorrectly if database is down during first request
- some refactoring and simplifications

==== 3.0.5 (2014-08-20) ===
- Fixes 2 regressions introduced in 3.0.4
- apphook and plugins can now be registered via decorator

==== 3.0.6 (2014-10-07) ===
- Experimental full Django 1.7 migrations support
- Add CMSPlugin.get_render_model to get the plugin model at render time
- Add simplified API to handle toolbar for page extensions
- Extended custom user model support
- Added option to publish all the pages in a language / site in publisher_publish command
- Fixed a few frontend glitches
- Fixed menu when hide untranslated is set to False
- Fix sitemap ordering
- Fix plugin table name generation fixes

==== 3.0.7 (2014-11-27) ===
- Complete Django 1.7 support
- Numerous updates to the documentation
- Numerous updates to the tutorial
- Updates to better support South 1.0
- Adds some new, user-facing documentation
- Fixes an issue with placeholderadmin permissions
- Numerous fixes for minor issues with the frontend UI
- Fixes issue where the CMS would not reload pages properly if the URL contained a # symbol
- Fixes an issue relating to 'limit_choices_to' in forms.MultiValueFields
- Fixes PageField to work in Django 1.7 environments
- Updates to community and project governance documentation
- Added list of retired core developers
- Added branch policy documentaion

==== 3.0.8 (2015-01-11) ===
- Add require_parent option to CMS_PLACEHOLDER_CONF
- Fix django-mptt version depenency to be PEP440 compatible
- Fix some Django 1.4 compatibility issues
- Add toolbar sanity check
- Fix behavior with CMSPluginBase.get_render_template()
- Fix issue on django >= 1.6 with page form fields.
- Resolve jQuery namespace issues in admin page tree and changeform
- Fix issues for PageField in Firefox/Safari
- Fix some Python 3.4 compatibility issue when using proxy modles
- Fix corner case in plugin copy
- Documentation fixes
- Minor code cleanups

==== 3.0.9 (2015-01-11) ===
- Revert a change that caused a regression in toolbar login
- Fix an error in a translated phrase
- Fix error when moving items in the page tree

=== 3.0.10 (2015-02-14) ===
- Improved Py3 compatibility
- Improved the behavior when changing the operator's language
- Numerous documentation updates
- Revert a change that caused an issue with saving plugins in some browsers
- Fix an issue where urls were not refreshed when a page slug changes
- Fix an issue with FR translations
- Fixed an issue preventing the correct rendering of custom contextual menu items for plugins
- Fixed an issue relating to recovering deleted pages
- Fixed an issue that caused the uncached placeholder tag to display cached content
- Fixed an issue where extra slashed would appear in apphooked URLs when APPEND_SLASH=False
- Fixed issues relating to the logout function

=== 3.0.11 (2015-03-05) ===

- Core support for multiple instances of the same apphook'ed application
- Fixed the template tag `render_model_add`
- Fixed an issue with reverting to Live
- Fixed a missing migration issue
- Fixed an issue when using the PageField widget
- Fixed an issue where duplicate page slugs is not prevented in some cases
- Fixed an issue where copying a page didn't copy its extensions
- Fixed an issue where translations where broken when operating on a page
- Fixed an edge-case SQLite issue under Django 1.7
- Fixed an issue with confirmation dialog
- Fixed an issue with deprecated 'mimetype'
- Fixed an issue where `cms check`
- Documentation updates

=== 3.0.12 (2015-03-06) ===

- Fixed a typo in JavaScript which prevents page tree from working

=== 3.0.13 (2015-04-15) ===

- Numerous documentation including installation and tutorial updates
- Numerous improvements to translations
- Improves reliability of apphooks
- Improves reliabiliy of Advanced Settings on page when using apphooks
- Allow page deletion after template removal
- Improves upstream caching accuracy
- Improves CMSAttachMenu registration
- Improves handling of mistyped URLs
- Improves redirection as a result of changes to page slugs, etc.
- Improves performance of "watched models"
- Improves frontend performance relating to resizing the sideframe
- Corrects an issue where items might not be visible in structue mode menus
- Limits version of django-mptt used in CMS for 3.0.x
- Prevent accidental upgrades to Django 1.8, which is not yet supported

<<<<<<< HEAD
==== 3.1 (unreleased) ===

- Remove django-mptt in favor of django-treebeard
- Remove compatibility with Django 1.4 / 1.5
- General code cleanup
- Simplify loading of view restrictions in the menu
- South is not marked as optional; to use south on Django 1.6 install django-cms[south]
- Add system_plugin attribute to CMSPluginBase that allow the plugin to override any configured restriction
- Change placeholder language fallback default to True
- Remove plugin table naming compatibility layer
- Remove deprecated cms.context_processors.media context processor
- Add templatetag render_plugin_block
- Add templatetag render_model_add_block
- Add "Structure mode" permission
=======
=== 3.0.14 (XXXX-XX-XX) ===

- Fixed an issue related to "Empty all" Placeholder feature
>>>>>>> 8bdef8de
<|MERGE_RESOLUTION|>--- conflicted
+++ resolved
@@ -361,8 +361,11 @@
 - Limits version of django-mptt used in CMS for 3.0.x
 - Prevent accidental upgrades to Django 1.8, which is not yet supported
 
-<<<<<<< HEAD
-==== 3.1 (unreleased) ===
+=== 3.0.14 (XXXX-XX-XX) ===
+
+- Fixed an issue related to "Empty all" Placeholder feature
+
+=== 3.1 (2015-04-20) ===
 
 - Remove django-mptt in favor of django-treebeard
 - Remove compatibility with Django 1.4 / 1.5
@@ -376,8 +379,7 @@
 - Add templatetag render_plugin_block
 - Add templatetag render_model_add_block
 - Add "Structure mode" permission
-=======
-=== 3.0.14 (XXXX-XX-XX) ===
-
-- Fixed an issue related to "Empty all" Placeholder feature
->>>>>>> 8bdef8de
+
+=== 3.1.1 (XXXX-XX-XX) ===
+
+- Add Django 1.8 support