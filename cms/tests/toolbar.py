from __future__ import with_statement
from cms.models import Page
import re
from django.template.defaultfilters import truncatewords
import datetime

from django.template.defaultfilters import truncatewords
from cms.views import details
import re
from cms.api import create_page, create_title
from cms.cms_toolbar import ADMIN_MENU_IDENTIFIER, ADMINISTRATION_BREAK
from cms.toolbar.items import ToolbarAPIMixin, LinkItem, ItemSearchResult, Break, SubMenu
from cms.toolbar.toolbar import CMSToolbar
from cms.middleware.toolbar import ToolbarMiddleware
from cms.test_utils.testcases import SettingsOverrideTestCase, URL_CMS_PAGE_ADD, URL_CMS_PAGE_CHANGE
from cms.test_utils.util.context_managers import SettingsOverride
from django.contrib.auth.models import AnonymousUser, User, Permission
from django.test import TestCase
from django.test.client import RequestFactory
from django.utils.functional import lazy
from django.core.urlresolvers import reverse
from cms.test_utils.project.placeholderapp.models import (Example1, MultilingualExample1)
from cms.test_utils.project.placeholderapp.views import detail_view, detail_view_multi


class ToolbarTestBase(SettingsOverrideTestCase):
    def get_page_request(self, page, user, path=None, edit=False, lang_code='en'):
        path = path or page and page.get_absolute_url()
        if edit:
            path += '?edit'
        request = RequestFactory().get(path)
        request.session = {}
        request.user = user
        request.LANGUAGE_CODE = lang_code
        if edit:
            request.GET = {'edit': None}
        else:
            request.GET = {'edit_off': None}
        request.current_page = page
        mid = ToolbarMiddleware()
        mid.process_request(request)
        request.toolbar.populate()
        return request

    def get_anon(self):
        return AnonymousUser()

    def get_staff(self):
        staff = User(
            username='staff',
            email='staff@staff.org',
            is_active=True,
            is_staff=True,
        )
        staff.set_password('staff')
        staff.save()
        staff.user_permissions.add(Permission.objects.get(codename='change_page'))
        return staff

    def get_nonstaff(self):
        nonstaff = User(
            username='nonstaff',
            email='nonstaff@staff.org',
            is_active=True,
            is_staff=False,
        )
        nonstaff.set_password('nonstaff')
        nonstaff.save()
        nonstaff.user_permissions.add(Permission.objects.get(codename='change_page'))
        return nonstaff

    def get_superuser(self):
        superuser = User(
            username='superuser',
            email='superuser@superuser.org',
            is_active=True,
            is_staff=True,
            is_superuser=True,
        )
        superuser.set_password('superuser')
        superuser.save()
        return superuser


class ToolbarTests(ToolbarTestBase):
    settings_overrides = {'CMS_PERMISSION': False}

    def test_no_page_anon(self):
        request = self.get_page_request(None, self.get_anon(), '/')
        toolbar = CMSToolbar(request)
        toolbar.populate()
        toolbar.post_template_populate()
        items = toolbar.get_left_items() + toolbar.get_right_items()
        self.assertEqual(len(items), 0)

    def test_no_page_staff(self):
        request = self.get_page_request(None, self.get_staff(), '/')
        toolbar = CMSToolbar(request)
        toolbar.populate()
        toolbar.post_template_populate()
        items = toolbar.get_left_items() + toolbar.get_right_items()
        # Logo + admin-menu + logout
        self.assertEqual(len(items), 2, items)
        admin_items = toolbar.get_or_create_menu(ADMIN_MENU_IDENTIFIER, 'Test').get_items()
        self.assertEqual(len(admin_items), 6, admin_items)

    def test_no_page_superuser(self):
        request = self.get_page_request(None, self.get_superuser(), '/')
        toolbar = CMSToolbar(request)
        toolbar.populate()
        toolbar.post_template_populate()
        items = toolbar.get_left_items() + toolbar.get_right_items()
        # Logo + edit-mode + admin-menu + logout
        self.assertEqual(len(items), 2)
        admin_items = toolbar.get_or_create_menu(ADMIN_MENU_IDENTIFIER, 'Test').get_items()
        self.assertEqual(len(admin_items), 7, admin_items)

    def test_anon(self):
        page = create_page('test', 'nav_playground.html', 'en')
        request = self.get_page_request(page, self.get_anon())
        toolbar = CMSToolbar(request)

        items = toolbar.get_left_items() + toolbar.get_right_items()
        self.assertEqual(len(items), 0)

    def test_nonstaff(self):
        page = create_page('test', 'nav_playground.html', 'en', published=True)
        request = self.get_page_request(page, self.get_nonstaff())
        toolbar = CMSToolbar(request)
        items = toolbar.get_left_items() + toolbar.get_right_items()
        # Logo + edit-mode + logout
        self.assertEqual(len(items), 0)

    def test_template_change_permission(self):
        with SettingsOverride(CMS_PERMISSIONS=True):
            page = create_page('test', 'nav_playground.html', 'en', published=True)
            request = self.get_page_request(page, self.get_nonstaff())
            toolbar = CMSToolbar(request)
            items = toolbar.get_left_items() + toolbar.get_right_items()
            self.assertEqual([item for item in items if item.css_class_suffix == 'templates'], [])

    def test_markup(self):
        create_page("toolbar-page", "nav_playground.html", "en", published=True)
        superuser = self.get_superuser()
        with self.login_user_context(superuser):
            response = self.client.get('/en/?edit')
        self.assertEquals(response.status_code, 200)
        self.assertTemplateUsed(response, 'nav_playground.html')
        self.assertContains(response, '<div id="cms_toolbar"')
        self.assertContains(response, 'cms.base.css')

    def test_markup_generic_module(self):
        create_page("toolbar-page", "col_two.html", "en", published=True)
        superuser = self.get_superuser()
        with self.login_user_context(superuser):
            response = self.client.get('/en/?edit')
        self.assertEquals(response.status_code, 200)
        self.assertContains(response, '<div class="cms_submenu-item cms_submenu-item-title"><span>Generic</span>')

    def test_markup_flash_custom_module(self):
        superuser = self.get_superuser()
        create_page("toolbar-page", "col_two.html", "en", published=True)
        with self.login_user_context(superuser):
            response = self.client.get('/en/?edit')
        self.assertEquals(response.status_code, 200)
        self.assertContains(response, 'href="LinkPlugin">')
        self.assertContains(response,
                            '<div class="cms_submenu-item cms_submenu-item-title"><span>Different Grouper</span>')

    def test_show_toolbar_to_staff(self):
        page = create_page("toolbar-page", "nav_playground.html", "en",
                           published=True)
        request = self.get_page_request(page, self.get_staff(), '/')
        toolbar = CMSToolbar(request)
        self.assertTrue(toolbar.show_toolbar)

    def test_show_toolbar_with_edit(self):
        page = create_page("toolbar-page", "nav_playground.html", "en",
                           published=True)
        request = self.get_page_request(page, AnonymousUser(), edit=True)
        toolbar = CMSToolbar(request)
        self.assertTrue(toolbar.show_toolbar)

    def test_show_toolbar_without_edit(self):
        page = create_page("toolbar-page", "nav_playground.html", "en",
                           published=True)
        request = self.get_page_request(page, AnonymousUser(), edit=False)
        toolbar = CMSToolbar(request)
        self.assertFalse(toolbar.show_toolbar)

    def test_publish_button(self):
        page = create_page('test', 'nav_playground.html', 'en', published=True)
        request = self.get_page_request(page, self.get_superuser(), edit=True)
        toolbar = CMSToolbar(request)
        toolbar.populate()
        toolbar.post_template_populate()
        self.assertTrue(toolbar.edit_mode)
        items = toolbar.get_left_items() + toolbar.get_right_items()
        self.assertEqual(len(items), 7)

    def test_no_publish_button(self):
        page = create_page('test', 'nav_playground.html', 'en', published=True)
        request = self.get_page_request(page, self.get_staff(), edit=True)
        toolbar = CMSToolbar(request)
        toolbar.populate()
        toolbar.post_template_populate()
        self.assertTrue(page.has_change_permission(request))
        self.assertFalse(page.has_publish_permission(request))
        self.assertTrue(toolbar.edit_mode)
        items = toolbar.get_left_items() + toolbar.get_right_items()
        # Logo + edit-mode + templates + page-menu + admin-menu + logout
        self.assertEqual(len(items), 6)

    def test_no_change_button(self):
        page = create_page('test', 'nav_playground.html', 'en', published=True)
        user = self.get_staff()
        user.user_permissions.all().delete()
        request = self.get_page_request(page, user, edit=True)
        toolbar = CMSToolbar(request)
        toolbar.populate()
        toolbar.post_template_populate()
        self.assertFalse(page.has_change_permission(request))
        self.assertFalse(page.has_publish_permission(request))

        items = toolbar.get_left_items() + toolbar.get_right_items()
        # Logo + page-menu + admin-menu + logout
        self.assertEqual(len(items), 3, items)
        admin_items = toolbar.get_or_create_menu(ADMIN_MENU_IDENTIFIER, 'Test').get_items()
        self.assertEqual(len(admin_items), 6, admin_items)

    def test_button_consistency_staff(self):
        """
        Tests that the buttons remain even when the language changes.
        """
        user = self.get_staff()
        cms_page = create_page('test-en', 'nav_playground.html', 'en', published=True)
        create_title('de', 'test-de', cms_page)
        cms_page.publish('de')
        en_request = self.get_page_request(cms_page, user, edit=True)
        en_toolbar = CMSToolbar(en_request)
        en_toolbar.populate()
        en_toolbar.post_template_populate()
        self.assertEqual(len(en_toolbar.get_left_items() + en_toolbar.get_right_items()), 6)
        de_request = self.get_page_request(cms_page, user, path='/de/', edit=True, lang_code='de')
        de_toolbar = CMSToolbar(de_request)
        de_toolbar.populate()
        de_toolbar.post_template_populate()
        self.assertEqual(len(de_toolbar.get_left_items() + de_toolbar.get_right_items()), 6)

    def test_placeholder_name(self):
        with SettingsOverride(CMS_PLACEHOLDER_CONF={
            'col_left': {'name': 'PPPP'}
        }):
            superuser = self.get_superuser()
            create_page("toolbar-page", "col_two.html", "en", published=True)
            with self.login_user_context(superuser):
                response = self.client.get('/en/?edit')
            self.assertEquals(response.status_code, 200)
            self.assertContains(response, 'PPPP')

    def test_user_settings(self):
        superuser = self.get_superuser()
        with self.login_user_context(superuser):
            response = self.client.get('/en/admin/cms/usersettings/')
            self.assertEqual(response.status_code, 200)

    def test_get_alphabetical_insert_position(self):
        page = create_page("toolbar-page", "nav_playground.html", "en",
                           published=True)
        request = self.get_page_request(page, self.get_staff(), '/')
        toolbar = CMSToolbar(request)
        toolbar.get_left_items()
        toolbar.get_right_items()

        admin_menu = toolbar.get_or_create_menu(ADMIN_MENU_IDENTIFIER, 'TestAppMenu')

        # Insert alpha
        alpha_position = admin_menu.get_alphabetical_insert_position('menu-alpha', SubMenu, None)

        # As this will be the first item added to this, this use should return the default, or namely None
        if not alpha_position:
            alpha_position = admin_menu.find_first(Break, identifier=ADMINISTRATION_BREAK) + 1
        menu = admin_menu.get_or_create_menu('menu-alpha', 'menu-alpha', position=alpha_position)

        # Insert gamma (should return alpha_position + 1)
        gamma_position = admin_menu.get_alphabetical_insert_position('menu-gamma', SubMenu)
        self.assertEquals(int(gamma_position), int(alpha_position) + 1)
        admin_menu.get_or_create_menu('menu-gamma', 'menu-gamma', position=gamma_position)

        # Where should beta go? It should go right where gamma is now...
        beta_position = admin_menu.get_alphabetical_insert_position('menu-beta', SubMenu)
        self.assertEqual(beta_position, gamma_position)

    def test_page_create_redirect(self):
        superuser = self.get_superuser()
        page = create_page("home", "nav_playground.html", "en",
                           published=True)
        resolve_url = reverse('admin:cms_page_resolve')
        with self.login_user_context(superuser):
            response = self.client.post(resolve_url, {'pk':'', 'model':'cms.page'})
            self.assertEqual(str(response.content), '/')
            page_data = self.get_new_page_data()
            response = self.client.post(URL_CMS_PAGE_ADD, page_data)

            response = self.client.post(resolve_url, {'pk':Page.objects.all()[2].pk, 'model':'cms.page'})
            self.assertEqual(str(response.content), '/en/test-page-1/')

    def test_page_edit_redirect(self):
        page1 = create_page("home", "nav_playground.html", "en",
                           published=True)
        page2 = create_page("test", "nav_playground.html", "en",
                           published=True)
        superuser = self.get_superuser()
        with self.login_user_context(superuser):
            page_data = self.get_new_page_data()
            response = self.client.post(URL_CMS_PAGE_CHANGE % page2.pk, page_data)
            url = reverse('admin:cms_page_resolve')
            response = self.client.post(url, {'pk':page1.pk, 'model':'cms.page'})
            self.assertEqual(str(response.content), '/en/test-page-1/')
            response = self.client.post(url, {'pk':page1.pk, 'model':'cms.page'})
            self.assertEqual(str(response.content), '/en/')
        response = self.client.post(url, {'pk':page1.pk, 'model':'cms.page'})
        self.assertEqual(str(response.content),  '/')


class EditModelTemplateTagTest(ToolbarTestBase):
    urls = 'cms.test_utils.project.placeholderapp_urls'
    edit_fields_rx = "(\?|&amp;)edit_fields=%s"

    def tearDown(self):
        Example1.objects.all().delete()
        MultilingualExample1.objects.all().delete()
        super(EditModelTemplateTagTest, self).tearDown()

    def test_anon(self):
        user = self.get_anon()
        page = create_page('Test', 'col_two.html', 'en', published=True)
        ex1 = Example1(char_1="char_1", char_2="char_2", char_3="char_3",
                       char_4="char_4")
        ex1.save()
        request = self.get_page_request(page, user, edit=False)
        response = detail_view(request, ex1.pk)
        self.assertContains(response, "<h1>char_1</h1>")
        self.assertNotContains(response, "CMS.API")

    def test_noedit(self):
        user = self.get_staff()
        page = create_page('Test', 'col_two.html', 'en', published=True)
        ex1 = Example1(char_1="char_1", char_2="char_2", char_3="char_3",
                       char_4="char_4")
        ex1.save()
        request = self.get_page_request(page, user, edit=False)
        response = detail_view(request, ex1.pk)
        self.assertContains(response, "<h1>char_1</h1>")
        self.assertContains(response, "CMS.API")

    def test_edit(self):
        user = self.get_staff()
        page = create_page('Test', 'col_two.html', 'en', published=True)
        ex1 = Example1(char_1="char_1", char_2="char_2", char_3="char_3",
                       char_4="char_4")
        ex1.save()
        request = self.get_page_request(page, user, edit=True)
        response = detail_view(request, ex1.pk)
        self.assertContains(
            response,
            '<h1><div class="cms_plugin cms_plugin-%s-%s-%s-%s cms_render_model">char_1</div></h1>' % (
                'placeholderapp', 'example1', 'char_1', ex1.pk))

    def test_invalid_item(self):
        user = self.get_staff()
        page = create_page('Test', 'col_two.html', 'en', published=True)
        ex1 = Example1(char_1="char_1", char_2="char_2", char_3="char_3",
                       char_4="char_4")
        ex1.save()
        template_text = '''{% extends "base.html" %}
{% load cms_tags %}

{% block content %}
<h1>{% render_model fake "char_1" %}</h1>
{% endblock content %}
'''
        request = self.get_page_request(page, user, edit=True)
        response = detail_view(request, ex1.pk, template_string=template_text)
        self.assertContains(
            response,
            '<div class="cms_plugin cms_plugin-%s cms_render_model"></div>' % ex1.pk)

    def test_as_varname(self):
        user = self.get_staff()
        page = create_page('Test', 'col_two.html', 'en', published=True)
        ex1 = Example1(char_1="char_1", char_2="char_2", char_3="char_3",
                       char_4="char_4")
        ex1.save()
        template_text = '''{% extends "base.html" %}
{% load cms_tags %}

{% block content %}
<h1>{% render_model instance "char_1" as tempvar %}</h1>
{% endblock content %}
'''
        request = self.get_page_request(page, user, edit=True)
        response = detail_view(request, ex1.pk, template_string=template_text)
        self.assertNotContains(
            response,
            '<div class="cms_plugin cms_plugin-%s cms_render_model"></div>' % ex1.pk)

    def test_filters(self):
        user = self.get_staff()
        page = create_page('Test', 'col_two.html', 'en', published=True)
        ex1 = Example1(char_1="char_1, <p>hello</p>, <p>hello</p>, <p>hello</p>, <p>hello</p>", char_2="char_2",
                       char_3="char_3",
                       char_4="char_4")
        ex1.save()
        template_text = '''{% extends "base.html" %}
{% load cms_tags %}

{% block content %}
<h1>{% render_model instance "char_1" "" "" 'truncatewords:2' %}</h1>
{% endblock content %}
'''
        request = self.get_page_request(page, user, edit=True)
        response = detail_view(request, ex1.pk, template_string=template_text)
        self.assertContains(
            response,
            '<h1><div class="cms_plugin cms_plugin-%s-%s-%s-%s cms_render_model">%s</div></h1>' % (
                'placeholderapp', 'example1', 'char_1', ex1.pk, truncatewords(ex1.char_1, 2)))

    def test_filters_date(self):
        user = self.get_staff()
        page = create_page('Test', 'col_two.html', 'en', published=True)
        ex1 = Example1(char_1="char_1, <p>hello</p>, <p>hello</p>, <p>hello</p>, <p>hello</p>", char_2="char_2",
                       char_3="char_3",
                       char_4="char_4", date_field=datetime.date(2012, 1, 1))
        ex1.save()
        template_text = '''{% extends "base.html" %}
{% load cms_tags %}

{% block content %}
<h1>{% render_model instance "date_field" %}</h1>
{% endblock content %}
'''
        request = self.get_page_request(page, user, edit=True)

        response = detail_view(request, ex1.pk, template_string=template_text)
        self.assertContains(
            response,
            '<h1><div class="cms_plugin cms_plugin-%s-%s-%s-%s cms_render_model">%s</div></h1>' % (
                'placeholderapp', 'example1', 'date_field', ex1.pk,
                ex1.date_field.strftime("%Y-%m-%d")))

        template_text = '''{% extends "base.html" %}
{% load cms_tags %}

{% block content %}
<h1>{% render_model instance "date_field" "" "" 'date:"Y m d"' %}</h1>
{% endblock content %}
'''
        response = detail_view(request, ex1.pk, template_string=template_text)
        self.assertContains(
            response,
            '<h1><div class="cms_plugin cms_plugin-%s-%s-%s-%s cms_render_model">%s</div></h1>' % (
                'placeholderapp', 'example1', 'date_field', ex1.pk,
                ex1.date_field.strftime("%Y %m %d")))

    def test_filters_notoolbar(self):
        user = self.get_staff()
        page = create_page('Test', 'col_two.html', 'en', published=True)
        ex1 = Example1(char_1="char_1, <p>hello</p>, <p>hello</p>, <p>hello</p>, <p>hello</p>", char_2="char_2",
                       char_3="char_3",
                       char_4="char_4")
        ex1.save()
        template_text = '''{% extends "base.html" %}
{% load cms_tags %}

{% block content %}
<h1>{% render_model instance "char_1" "" "" 'truncatewords:2'  %}</h1>
{% endblock content %}
'''
        request = self.get_page_request(page, user, edit=False)
        response = detail_view(request, ex1.pk, template_string=template_text)
        self.assertContains(response,
                            '<h1>%s</h1>' % truncatewords(ex1.char_1, 2))

    def test_no_cms(self):
        user = self.get_staff()
        ex1 = Example1(char_1="char_1", char_2="char_2", char_3="char_3",
                       char_4="char_4")
        ex1.save()
        template_text = '''{% extends "base.html" %}
{% load cms_tags %}

{% block content %}
{% render_model_icon instance %}
{% endblock content %}
'''
        request = self.get_page_request('', user, edit=True)
        response = detail_view(request, ex1.pk, template_string=template_text)
<<<<<<< HEAD
        self.assertContains(response,
                            '<div class="cms_plugin cms_plugin-%s-%s-%s cms_render_model_icon"><img src="/static/cms/img/toolbar/render_model_placeholder.png"></div>' % (
                            'placeholderapp', 'example1', ex1.pk))
        self.assertContains(response, "'onClose': 'REFRESH_PAGE',")
=======
        self.assertContains(
            response,
            '<div class="cms_plugin cms_plugin-%s-%s-%s cms_render_model_icon"><img src="/static/cms/img/toolbar/render_model_placeholder.png"></div>' % (
                'placeholderapp', 'example1', ex1.pk))
        self.assertContains(response, '\'redirectOnClose\': false,')
>>>>>>> 41dea105

    def test_icon_tag(self):
        user = self.get_staff()
        page = create_page('Test', 'col_two.html', 'en', published=True)
        ex1 = Example1(char_1="char_1", char_2="char_2", char_3="char_3",
                       char_4="char_4")
        ex1.save()
        template_text = '''{% extends "base.html" %}
{% load cms_tags %}

{% block content %}
{% render_model_icon instance %}
{% endblock content %}
'''
        request = self.get_page_request(page, user, edit=True)
        response = detail_view(request, ex1.pk, template_string=template_text)
        self.assertContains(
            response,
            '<div class="cms_plugin cms_plugin-%s-%s-%s cms_render_model_icon"><img src="/static/cms/img/toolbar/render_model_placeholder.png"></div>' % (
                'placeholderapp', 'example1', ex1.pk))

    def test_add_tag(self):
        user = self.get_staff()
        page = create_page('Test', 'col_two.html', 'en', published=True)
        ex1 = Example1(char_1="char_1", char_2="char_2", char_3="char_3",
                       char_4="char_4")
        ex1.save()
        template_text = '''{% extends "base.html" %}
{% load cms_tags %}

{% block content %}
{% render_model_add instance %}
{% endblock content %}
'''
        request = self.get_page_request(page, user, edit=True)
        response = detail_view(request, ex1.pk, template_string=template_text)
        self.assertContains(
            response,
            '<div class="cms_plugin cms_plugin-%s-%s-add-%s cms_render_model_add"><img src="/static/cms/img/toolbar/render_model_placeholder.png"></div>' % (
                'placeholderapp', 'example1', ex1.pk))

    def test_block_tag(self):
        user = self.get_staff()
        page = create_page('Test', 'col_two.html', 'en', published=True)
        ex1 = Example1(char_1="char_1", char_2="char_2", char_3="char_3",
                       char_4="char_4", date_field=datetime.date(2012, 1, 1))
        ex1.save()

        # This template does not render anything as content is saved in a
        # variable and never inserted in the page
        template_text = '''{% extends "base.html" %}
{% load cms_tags %}{% load url from future %}

{% block content %}
{% render_model_block instance as rendered_model %}
    {{ instance }}
    <h1>{{ instance.char_1 }} - {{  instance.char_2 }}</h1>
    {{ instance.date_field|date:"Y" }}
    {% if instance.char_1 %}
    <a href="{% url 'detail' instance.pk %}">successful if</a>
    {% endif %}
{% endrender_model_block %}
{% endblock content %}
'''
        request = self.get_page_request(page, user, edit=True)
        response = detail_view(request, ex1.pk, template_string=template_text)
        self.assertNotContains(
            response,
            '<div class="cms_plugin cms_plugin-%s-%s-%s cms_render_model_icon"><img src="/static/cms/img/toolbar/render_model_icon.png"></div>' % (
                'placeholderapp', 'example1', ex1.pk))

        # This template does not render anything as content is saved in a
        # variable and inserted in the page afterwards
        template_text = '''{% extends "base.html" %}
{% load cms_tags %}{% load url from future %}

{% block content %}
{% render_model_block instance as rendered_model %}
    {{ instance }}
    <h1>{{ instance.char_1 }} - {{  instance.char_2 }}</h1>
    <span class="date">{{ instance.date_field|date:"Y" }}</span>
    {% if instance.char_1 %}
    <a href="{% url 'detail' instance.pk %}">successful if</a>
    {% endif %}
{% endrender_model_block %}
{{ rendered_model }}
{% endblock content %}
'''
        request = self.get_page_request(page, user, edit=True)
        response = detail_view(request, ex1.pk, template_string=template_text)
        # Assertions on the content of the block tag
        self.assertContains(
            response,
            '<div class="cms_plugin cms_plugin-%s-%s-%s cms_render_model cms_render_model_block">' % (
                'placeholderapp', 'example1', ex1.pk))
        self.assertContains(response, '<h1>%s - %s</h1>' % (ex1.char_1, ex1.char_2))
        self.assertContains(response, '<span class="date">%s</span>' % (ex1.date_field.strftime("%Y")))
        self.assertContains(response, '<a href="%s">successful if</a></div>' % (reverse('detail', args=(ex1.pk,))))

        # This template is rendered directly
        template_text = '''{% extends "base.html" %}
{% load cms_tags %}{% load url from future %}

{% block content %}
{% render_model_block instance %}
    {{ instance }}
    <h1>{{ instance.char_1 }} - {{  instance.char_2 }}</h1>
    <span class="date">{{ instance.date_field|date:"Y" }}</span>
    {% if instance.char_1 %}
    <a href="{% url 'detail' instance.pk %}">successful if</a>
    {% endif %}
{% endrender_model_block %}
{% endblock content %}
'''
        request = self.get_page_request(page, user, edit=True)
        response = detail_view(request, ex1.pk, template_string=template_text)
        # Assertions on the content of the block tag
        self.assertContains(
            response,
            '<div class="cms_plugin cms_plugin-%s-%s-%s cms_render_model cms_render_model_block">' % (
                'placeholderapp', 'example1', ex1.pk))
        self.assertContains(response, '<h1>%s - %s</h1>' % (ex1.char_1, ex1.char_2))
        self.assertContains(response, '<span class="date">%s</span>' % (ex1.date_field.strftime("%Y")))
        self.assertContains(response, '<a href="%s">successful if</a></div>' % (reverse('detail', args=(ex1.pk,))))

        # Changelist check
        template_text = '''{% extends "base.html" %}
{% load cms_tags %}{% load url from future %}

{% block content %}
{% render_model_block instance 'changelist' %}
    {{ instance }}
{% endrender_model_block %}
{% endblock content %}
'''
        request = self.get_page_request(page, user, edit=True)
        response = detail_view(request, ex1.pk, template_string=template_text)
        # Assertions on the content of the block tag
        self.assertContains(
            response,
            '<div class="cms_plugin cms_plugin-%s-%s-changelist-%s cms_render_model cms_render_model_block">' % (
                'placeholderapp', 'example1', ex1.pk))

    def test_invalid_attribute(self):
        user = self.get_staff()
        page = create_page('Test', 'col_two.html', 'en', published=True)
        ex1 = Example1(char_1="char_1", char_2="char_2", char_3="char_3",
                       char_4="char_4")
        ex1.save()
        template_text = '''{% extends "base.html" %}
{% load cms_tags %}

{% block content %}
<h1>{% render_model instance "fake_field" %}</h1>
{% endblock content %}
'''
        request = self.get_page_request(page, user, edit=True)
        response = detail_view(request, ex1.pk, template_string=template_text)
        self.assertContains(
            response,
            '<div class="cms_plugin cms_plugin-%s-%s-%s-%s cms_render_model"></div>' % (
                'placeholderapp', 'example1', 'fake_field', ex1.pk))

        # no attribute
        template_text = '''{% extends "base.html" %}
{% load cms_tags %}

{% block content %}
<h1>{% render_model instance "" %}</h1>
{% endblock content %}
'''
        request = self.get_page_request(page, user, edit=True)
        response = detail_view(request, ex1.pk, template_string=template_text)
        self.assertContains(
            response,
            '<div class="cms_plugin cms_plugin-%s cms_render_model"></div>' % ex1.pk)

    def test_callable_item(self):
        user = self.get_staff()
        page = create_page('Test', 'col_two.html', 'en', published=True)
        ex1 = Example1(char_1="char_1", char_2="char_2", char_3="char_3",
                       char_4="char_4")
        ex1.save()
        template_text = '''{% extends "base.html" %}
{% load cms_tags %}

{% block content %}
<h1>{% render_model instance "callable_item" %}</h1>
{% endblock content %}
'''
        request = self.get_page_request(page, user, edit=True)
        response = detail_view(request, ex1.pk, template_string=template_text)
        self.assertContains(
            response,
            '<h1><div class="cms_plugin cms_plugin-%s-%s-%s-%s cms_render_model">char_1</div></h1>' % (
            'placeholderapp', 'example1', 'callable_item', ex1.pk))

    def test_view_method(self):
        user = self.get_staff()
        page = create_page('Test', 'col_two.html', 'en', published=True)
        ex1 = Example1(char_1="char_1", char_2="char_2", char_3="char_3",
                       char_4="char_4")
        ex1.save()
        template_text = '''{% extends "base.html" %}
{% load cms_tags %}

{% block content %}
<h1>{% render_model instance "callable_item" "char_1,char_2" "en" "" "" "dynamic_url" %}</h1>
{% endblock content %}
'''
        request = self.get_page_request(page, user, edit=True)
        response = detail_view(request, ex1.pk, template_string=template_text)
        self.assertContains(
            response,
            '<h1><div class="cms_plugin cms_plugin-%s-%s-%s-%s cms_render_model">char_1</div></h1>' % (
            'placeholderapp', 'example1', 'callable_item', ex1.pk))

    def test_method_attribute(self):
        user = self.get_staff()
        page = create_page('Test', 'col_two.html', 'en', published=True)
        ex1 = Example1(char_1="char_1", char_2="char_2", char_3="char_3",
                       char_4="char_4")
        ex1.save()
        template_text = '''{% extends "base.html" %}
{% load cms_tags %}

{% block content %}
<h1>{% render_model instance "callable_item" "char_1,char_2" "en" "" "" "static_admin_url" %}</h1>
{% endblock content %}
'''
        request = self.get_page_request(page, user, edit=True)
        ex1.set_static_url(request)
        response = detail_view(request, ex1.pk, template_string=template_text)
        self.assertContains(
            response,
            '<h1><div class="cms_plugin cms_plugin-%s-%s-%s-%s cms_render_model">char_1</div></h1>' % (
            'placeholderapp', 'example1', 'callable_item', ex1.pk))

    def test_admin_url(self):
        user = self.get_staff()
        page = create_page('Test', 'col_two.html', 'en', published=True)
        ex1 = Example1(char_1="char_1", char_2="char_2", char_3="char_3",
                       char_4="char_4")
        ex1.save()
        template_text = '''{% extends "base.html" %}
{% load cms_tags %}

{% block content %}
<h1>{% render_model instance "callable_item" "char_1" "en" "" "admin:placeholderapp_example1_edit_field" %}</h1>
{% endblock content %}
'''
        request = self.get_page_request(page, user, edit=True)
        response = detail_view(request, ex1.pk, template_string=template_text)
        self.assertContains(response, '<h1><div class="cms_plugin cms_plugin-%s-%s-%s-%s cms_render_model">char_1</div></h1>' % (
            'placeholderapp', 'example1', 'callable_item', ex1.pk))

    def test_admin_url_extra_field(self):
        user = self.get_staff()
        page = create_page('Test', 'col_two.html', 'en', published=True)
        ex1 = Example1(char_1="char_1", char_2="char_2", char_3="char_3",
                       char_4="char_4")
        ex1.save()
        template_text = '''{% extends "base.html" %}
{% load cms_tags %}

{% block content %}
<h1>{% render_model instance "callable_item" "char_2" %}</h1>
{% endblock content %}
'''
        request = self.get_page_request(page, user, edit=True)
        response = detail_view(request, ex1.pk, template_string=template_text)
        self.assertContains(response, '<h1><div class="cms_plugin cms_plugin-%s-%s-%s-%s cms_render_model">char_1</div></h1>' % (
        'placeholderapp', 'example1', 'callable_item', ex1.pk))
        self.assertContains(response, "/admin/placeholderapp/example1/edit-field/%s/en/" % ex1.pk)
        self.assertTrue(re.search(self.edit_fields_rx % "char_2", response.content.decode('utf8')))

    def test_admin_url_multiple_fields(self):
        user = self.get_staff()
        page = create_page('Test', 'col_two.html', 'en', published=True)
        ex1 = Example1(char_1="char_1", char_2="char_2", char_3="char_3",
                       char_4="char_4")
        ex1.save()
        template_text = '''{% extends "base.html" %}
{% load cms_tags %}

{% block content %}
<h1>{% render_model instance "callable_item" "char_1,char_2" "en" "" "admin:placeholderapp_example1_edit_field" %}</h1>
{% endblock content %}
'''
        request = self.get_page_request(page, user, edit=True)
        response = detail_view(request, ex1.pk, template_string=template_text)
        self.assertContains(
            response,
            '<h1><div class="cms_plugin cms_plugin-%s-%s-%s-%s cms_render_model">char_1</div></h1>' % (
                'placeholderapp', 'example1', 'callable_item', ex1.pk))
        self.assertContains(response, "/admin/placeholderapp/example1/edit-field/%s/en/" % ex1.pk)
        self.assertTrue(re.search(self.edit_fields_rx % "char_1", response.content.decode('utf8')))
        self.assertTrue(re.search(self.edit_fields_rx % "char_1%2Cchar_2", response.content.decode('utf8')))

    def test_instance_method(self):
        user = self.get_staff()
        page = create_page('Test', 'col_two.html', 'en', published=True)
        ex1 = Example1(char_1="char_1", char_2="char_2", char_3="char_3",
                       char_4="char_4")
        ex1.save()
        template_text = '''{% extends "base.html" %}
{% load cms_tags %}

{% block content %}
<h1>{% render_model instance "callable_item" %}</h1>
{% endblock content %}
'''
        request = self.get_page_request(page, user, edit=True)
        response = detail_view(request, ex1.pk, template_string=template_text)
        self.assertContains(
            response,
            '<h1><div class="cms_plugin cms_plugin-%s-%s-%s-%s cms_render_model">char_1</div></h1>' % (
                'placeholderapp', 'example1', 'callable_item', ex1.pk))

    def test_item_from_context(self):
        user = self.get_staff()
        page = create_page('Test', 'col_two.html', 'en', published=True)
        ex1 = Example1(char_1="char_1", char_2="char_2", char_3="char_3",
                       char_4="char_4")
        ex1.save()
        template_text = '''{% extends "base.html" %}
{% load cms_tags %}

{% block content %}
<h1>{% render_model instance item_name %}</h1>
{% endblock content %}
'''
        request = self.get_page_request(page, user, edit=True)
        response = detail_view(request, ex1.pk, template_string=template_text,
                               item_name="callable_item")
        self.assertContains(
            response,
            '<h1><div class="cms_plugin cms_plugin-%s-%s-%s-%s cms_render_model">char_1</div></h1>' % (
                'placeholderapp', 'example1', 'callable_item', ex1.pk))

    def test_edit_field(self):
        from django.contrib.admin import site

        exadmin = site._registry[Example1]

        user = self.get_superuser()
        page = create_page('Test', 'col_two.html', 'en', published=True)
        ex1 = Example1(char_1="char_1", char_2="char_2", char_3="char_3",
                       char_4="char_4")
        ex1.save()

        request = self.get_page_request(page, user, edit=True)
        request.GET['edit_fields'] = 'char_1'
        response = exadmin.edit_field(request, ex1.pk, "en")
        self.assertContains(response, 'id="id_char_1"')
        self.assertContains(response, 'value="char_1"')

    def test_edit_field_not_allowed(self):
        from django.contrib.admin import site

        exadmin = site._registry[Example1]

        user = self.get_superuser()
        page = create_page('Test', 'col_two.html', 'en', published=True)
        ex1 = Example1(char_1="char_1", char_2="char_2", char_3="char_3",
                       char_4="char_4")
        ex1.save()

        request = self.get_page_request(page, user, edit=True)
        request.GET['edit_fields'] = 'char_3'
        response = exadmin.edit_field(request, ex1.pk, "en")
        self.assertEqual(response.status_code, 400)
        self.assertEqual(response.content.decode('utf8'), 'Fields char_3 not editabled in the frontend')

    def test_multi_edit(self):
        user = self.get_staff()
        page = create_page('Test', 'col_two.html', 'en', published=True)
        title = create_title("fr", "test", page)

        exm = MultilingualExample1()
        exm.translate("en")
        exm.char_1 = 'one'
        exm.char_2 = 'two'
        exm.save()
        exm.translate("fr")
        exm.char_1 = "un"
        exm.char_2 = "deux"
        exm.save()

        request = self.get_page_request(page, user, edit=True)
        response = detail_view_multi(request, exm.pk)
        self.assertContains(
            response,
            '<h1><div class="cms_plugin cms_plugin-%s-%s-%s-%s cms_render_model">one</div></h1>' % (
                'placeholderapp', 'multilingualexample1', 'char_1', exm.pk))
        self.assertContains(response, "/admin/placeholderapp/multilingualexample1/edit-field/%s/en/" % exm.pk)
        self.assertTrue(re.search(self.edit_fields_rx % "char_1", response.content.decode('utf8')))
        self.assertTrue(re.search(self.edit_fields_rx % "char_1%2Cchar_2", response.content.decode('utf8')))

        with SettingsOverride(LANGUAGE_CODE="fr"):
            request = self.get_page_request(title.page, user, edit=True, lang_code="fr")
            response = detail_view_multi(request, exm.pk)
            self.assertContains(
                response,
                '<h1><div class="cms_plugin cms_plugin-%s-%s-%s-%s cms_render_model">un</div></h1>' % (
                    'placeholderapp', 'multilingualexample1', 'char_1', exm.pk))
            self.assertContains(response, "/admin/placeholderapp/multilingualexample1/edit-field/%s/fr/" % exm.pk)
            self.assertTrue(re.search(self.edit_fields_rx % "char_1%2Cchar_2", response.content.decode('utf8')))

    def test_edit_field_multilingual(self):
        from django.contrib.admin import site

        exadmin = site._registry[MultilingualExample1]

        user = self.get_superuser()
        page = create_page('Test', 'col_two.html', 'en', published=True)
        title = create_title("fr", "test", page)

        exm = MultilingualExample1()
        exm.translate("en")
        exm.char_1 = 'one'
        exm.char_2 = 'two'
        exm.save()
        exm.translate("fr")
        exm.char_1 = "un"
        exm.char_2 = "deux"
        exm.save()

        request = self.get_page_request(page, user, edit=True)
        request.GET['edit_fields'] = 'char_2'

        response = exadmin.edit_field(request, exm.pk, "en")
        self.assertContains(response, 'id="id_char_2"')
        self.assertContains(response, 'value="two"')

        response = exadmin.edit_field(request, exm.pk, "fr")
        self.assertContains(response, 'id="id_char_2"')
        self.assertContains(response, 'value="deux"')

        with SettingsOverride(LANGUAGE_CODE="fr"):
            request = self.get_page_request(title.page, user, edit=True, lang_code="fr")
            request.GET['edit_fields'] = 'char_2'
            response = exadmin.edit_field(request, exm.pk, "fr")
            self.assertContains(response, 'id="id_char_2"')
            self.assertContains(response, 'value="deux"')

    def test_edit_page(self):
        language = "en"
        user = self.get_superuser()
        page = create_page('Test', 'col_two.html', language, published=True)
        title = page.get_title_obj(language)
        title.menu_title = 'Menu Test'
        title.page_title = 'Page Test'
        title.title = 'Main Test'
        title.save()
        page.publish('en')
        page.reload()
        request = self.get_page_request(page, user, edit=True)
        response = details(request, '')
        self.assertContains(
            response,
            '<div class="cms_plugin cms_plugin-cms-page-get_page_title-%s cms_render_model">%s</div>' % (
                page.pk, page.get_page_title(language)))
        self.assertContains(
            response,
            '<div class="cms_plugin cms_plugin-cms-page-get_menu_title-%s cms_render_model">%s</div>' % (
                page.pk, page.get_menu_title(language)))
        self.assertContains(
            response,
            '<div class="cms_plugin cms_plugin-cms-page-get_title-%s cms_render_model">%s</div>' % (
                page.pk, page.get_title(language)))
        self.assertContains(
            response,
            '<div class="cms_plugin cms_plugin-cms-page-changelist-%s cms_render_model cms_render_model_block"><h3>Menu</h3></div>' % page.pk)


class ToolbarAPITests(TestCase):
    def test_find_item(self):
        api = ToolbarAPIMixin()
        first = api.add_link_item('First', 'http://www.example.org')
        second = api.add_link_item('Second', 'http://www.example.org')
        all_links = api.find_items(LinkItem)
        self.assertEqual(len(all_links), 2)
        result = api.find_first(LinkItem, name='First')
        self.assertNotEqual(result, None)
        self.assertEqual(result.index, 0)
        self.assertEqual(result.item, first)
        result = api.find_first(LinkItem, name='Second')
        self.assertNotEqual(result, None)
        self.assertEqual(result.index, 1)
        self.assertEqual(result.item, second)
        no_result = api.find_first(LinkItem, name='Third')
        self.assertEqual(no_result, None)

    def test_find_item_lazy(self):
        lazy_attribute = lazy(lambda x: x, str)('Test')
        api = ToolbarAPIMixin()
        api.add_link_item(lazy_attribute, None)
        result = api.find_first(LinkItem, name='Test')
        self.assertNotEqual(result, None)
        self.assertEqual(result.index, 0)

    def test_not_is_staff(self):
        request = RequestFactory().get('/en/?edit')
        request.session = {}
        request.LANGUAGE_CODE = 'en'
        request.user = AnonymousUser()
        toolbar = CMSToolbar(request)
        self.assertEqual(len(toolbar.get_left_items()), 0)
        self.assertEqual(len(toolbar.get_right_items()), 0)

    def test_item_search_result(self):
        item = object()
        result = ItemSearchResult(item, 2)
        self.assertEqual(result.item, item)
        self.assertEqual(int(result), 2)
        result += 2
        self.assertEqual(result.item, item)
        self.assertEqual(result.index, 4)
<|MERGE_RESOLUTION|>--- conflicted
+++ resolved
@@ -496,18 +496,11 @@
 '''
         request = self.get_page_request('', user, edit=True)
         response = detail_view(request, ex1.pk, template_string=template_text)
-<<<<<<< HEAD
-        self.assertContains(response,
+        self.assertContains(
+            response,
                             '<div class="cms_plugin cms_plugin-%s-%s-%s cms_render_model_icon"><img src="/static/cms/img/toolbar/render_model_placeholder.png"></div>' % (
                             'placeholderapp', 'example1', ex1.pk))
         self.assertContains(response, "'onClose': 'REFRESH_PAGE',")
-=======
-        self.assertContains(
-            response,
-            '<div class="cms_plugin cms_plugin-%s-%s-%s cms_render_model_icon"><img src="/static/cms/img/toolbar/render_model_placeholder.png"></div>' % (
-                'placeholderapp', 'example1', ex1.pk))
-        self.assertContains(response, '\'redirectOnClose\': false,')
->>>>>>> 41dea105
 
     def test_icon_tag(self):
         user = self.get_staff()
