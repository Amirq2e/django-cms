# -*- coding: utf-8 -*-
import sys
import datetime
import os
import time

from django.contrib.auth import get_user_model
from django.contrib.auth.models import Permission
from django.contrib.sites.models import Site
from django.core.cache import cache
from django.core.urlresolvers import clear_url_caches
from django.test.utils import override_settings
from django.utils import unittest
from djangocms_link.models import Link
from djangocms_style.models import Style
from selenium import webdriver
from selenium.webdriver.common.by import By
from selenium.webdriver.support.select import Select
from selenium.webdriver.support.wait import WebDriverWait
from selenium.webdriver.support import expected_conditions as EC
from selenium.webdriver.common.action_chains import ActionChains
from selenium.common.exceptions import NoAlertPresentException
from selenium.common.exceptions import NoSuchElementException
from selenium.common.exceptions import TimeoutException

from cms.api import create_page, create_title, add_plugin
from cms.appresolver import clear_app_resolvers
from cms.apphook_pool import apphook_pool
from cms.exceptions import AppAlreadyRegistered
from cms.models import CMSPlugin, Page, Placeholder
from cms.test_utils.project.placeholderapp.cms_app import Example1App
from cms.test_utils.project.placeholderapp.models import Example1
from cms.test_utils.testcases import CMSTestCase
from cms.utils.compat import DJANGO_1_6
from cms.utils.conf import get_cms_setting

if DJANGO_1_6:
    from django.test import LiveServerTestCase as StaticLiveServerTestCase
else:
    from django.contrib.staticfiles.testing import StaticLiveServerTestCase


class CMSLiveTests(StaticLiveServerTestCase, CMSTestCase):
    driver = None
    @classmethod
    def setUpClass(cls):
<<<<<<< HEAD
        super(CMSLiveTests, cls).setUpClass()
        cache.clear()
        if os.environ.get('SELENIUM', '') == '0':
            #  skip selenium tests
=======
        if os.environ.get('SELENIUM', '') != '':
            #skip selenium tests
>>>>>>> dfd25710
            raise unittest.SkipTest("Selenium env is set to 0")
        super(CMSLiveTests, cls).setUpClass()
        cache.clear()
        if os.environ.get("TRAVIS_BUILD_NUMBER"):
            if not all([
                    os.environ.get('SAUCE_USERNAME', None),
                    os.environ.get('SAUCE_ACCESS_KEY', None)
            ]):
                raise unittest.SkipTest("Cannot connect to Sauce Labs")
            capabilities = dict(**webdriver.DesiredCapabilities.CHROME)
            capabilities['version'] = '31'
            capabilities['platform'] = 'OS X 10.9'
            capabilities['name'] = 'django CMS'
            capabilities['build'] = os.environ["TRAVIS_BUILD_NUMBER"]
            capabilities['tags'] = [
                os.environ.get("TRAVIS_PYTHON_VERSION"), "CI"
            ]
            username = os.environ["SAUCE_USERNAME"]
            access_key = os.environ["SAUCE_ACCESS_KEY"]
            hub_url = "http://{0}:{1}@ondemand.saucelabs.com/wd/hub".format(
                username,
                access_key
            )
            cls.driver = webdriver.Remote(
                desired_capabilities=capabilities,
                command_executor=hub_url
            )
            cls.driver.implicitly_wait(30)
        else:
            driver = os.environ.get('SELENIUM_DRIVER_CLASS', 'Firefox')
            cls.driver = getattr(webdriver, driver)()
            cls.driver.implicitly_wait(5)
        cls.accept_next_alert = True

    @classmethod
    def tearDownClass(cls):
        if cls.driver:
            cls.driver.quit()
        super(CMSLiveTests, cls).tearDownClass()

    def tearDown(self):
        super(CMSLiveTests, self).tearDown()
        Page.objects.all().delete()  # somehow the sqlite transaction got lost.
        cache.clear()

    def _login(self):
        user_model = get_user_model()
        username = 'admin@example.com'
        password = 'admin'
        user_instance, _ = user_model.objects.get_or_create(
            **{user_model.USERNAME_FIELD: username}
        )
        user_instance.set_password(password)
        user_instance.is_superuser = True
        user_instance.is_active = True
        user_instance.is_staff = True
        user_instance.save()
        url = '%s/?%s' % (self.live_server_url, get_cms_setting('CMS_TOOLBAR_URL__EDIT_ON'))
        self.driver.get(url)

        self.assertRaises(
            NoSuchElementException,
            self.driver.find_element_by_class_name, 'cms_toolbar-item_logout'
        )

        username_input = self.driver.find_element_by_id("id_cms-username")
        username_input.send_keys(username)
        password_input = self.driver.find_element_by_id("id_cms-password")
        password_input.send_keys(password)
        password_input.submit()
        self.wait_page_loaded()

    def wait_until(self, callback, timeout=10):
        """
        Helper function that blocks the execution of the tests until the
        specified callback returns a value that is not falsy. This function can
        be called, for example, after clicking a link or submitting a form.
        See the other public methods that call this function for more details.
        """
        WebDriverWait(self.driver, timeout).until(callback)

    def wait_loaded_tag(self, tag_name, timeout=10):
        """
        Helper function that blocks until the element with the given tag name
        is found on the page.
        """
        self.wait_until(
            lambda driver: driver.find_element_by_tag_name(tag_name),
            timeout
        )

    def wait_page_loaded(self):
        """
        Block until page has started to load.
        """
        try:
            # Wait for the next page to be loaded
            self.wait_loaded_tag('body')
        except TimeoutException:
            # IE7 occasionnally returns an error "Internet Explorer cannot
            # display the webpage" and doesn't load the next page. We just
            # ignore it.
            pass

    def fast_check_element_exists(self, css_selector, timeout=5):
        try:
            self.wait_until(
                lambda driver: driver.find_element_by_css_selector(css_selector),
                timeout=timeout
            )
            return True
        except TimeoutException:
            return False

    def is_element_present(self, how, what):
        try:
            self.driver.find_element(by=how, value=what)
        except NoSuchElementException:
            return False
        return True

    def is_alert_present(self):
        try:
            self.driver.switch_to.alert()
        except NoAlertPresentException:
            return False
        return True

    def close_alert_and_get_its_text(self):
        try:
            alert = self.driver.switch_to.alert()
            alert_text = alert.text
            if self.accept_next_alert:
                alert.accept()
            else:
                alert.dismiss()
            return alert_text
        finally:
            self.accept_next_alert = True

    def reload_urls(self):
        """
         Code borrowed from ApphooksTestCase
        """
        from django.conf import settings

        url_modules = [
            'cms.urls',
            # TODO: Add here intermediary modules which may
            #       include() the 'cms.urls' if it isn't included
            #       directly in the root urlconf.
            # '...',
            'cms.test_utils.project.second_cms_urls_for_apphook_tests',
            'cms.test_utils.project.urls_for_apphook_tests',
            settings.ROOT_URLCONF,
        ]

        clear_app_resolvers()
        clear_url_caches()

        for module in url_modules:
            if module in sys.modules:
                del sys.modules[module]


class ToolbarBasicTests(CMSLiveTests):

    def setUp(self):
        self.user = self.get_superuser()
        Site.objects.create(domain='example.org', name='example.org')
        self.base_url = self.live_server_url
        self.driver.implicitly_wait(2)
        super(ToolbarBasicTests, self).setUp()

    def test_toolbar_login(self):
        User = get_user_model()
        create_page('Home', 'simple.html', 'en', published=True)
        url = '%s/?%s' % (self.live_server_url, get_cms_setting('CMS_TOOLBAR_URL__EDIT_ON'))
        self.assertTrue(User.objects.all().count(), 1)
        self.driver.get(url)
        self.assertRaises(NoSuchElementException, self.driver.find_element_by_class_name, 'cms-toolbar-item-logout')
        username_input = self.driver.find_element_by_id("id_cms-username")
        username_input.send_keys(getattr(self.user, User.USERNAME_FIELD))
        password_input = self.driver.find_element_by_id("id_cms-password")
        password_input.send_keys(getattr(self.user, User.USERNAME_FIELD))
        password_input.submit()
        self.wait_page_loaded()
        self.assertTrue(self.driver.find_element_by_class_name('cms-toolbar-item-navigation'))

    def test_toolbar_login_view(self):
        User = get_user_model()
        create_page('Home', 'simple.html', 'en', published=True)
        ex1 = Example1.objects.create(
            char_1='char_1', char_2='char_1', char_3='char_3', char_4='char_4',
            date_field=datetime.datetime.now()
        )
        try:
            apphook_pool.register(Example1App)
        except AppAlreadyRegistered:
            pass
        self.reload_urls()
        create_page('apphook', 'simple.html', 'en', published=True,
                    apphook=Example1App)


        url = '%s/%s/?%s' % (self.live_server_url, 'apphook/detail/%s' % ex1.pk, get_cms_setting('CMS_TOOLBAR_URL__EDIT_ON'))
        self.driver.get(url)
        self.wait_page_loaded()
        username_input = self.driver.find_element_by_id("id_cms-username")
        username_input.send_keys(getattr(self.user, User.USERNAME_FIELD))
        password_input = self.driver.find_element_by_id("id_cms-password")
        password_input.send_keys("what")
        password_input.submit()
        self.wait_page_loaded()
        self.assertTrue(self.driver.find_element_by_class_name('cms-error'))

    def test_toolbar_login_cbv(self):
        User = get_user_model()
        try:
            apphook_pool.register(Example1App)
        except AppAlreadyRegistered:
            pass
        self.reload_urls()
        create_page('Home', 'simple.html', 'en', published=True)
        ex1 = Example1.objects.create(
            char_1='char_1', char_2='char_1', char_3='char_3', char_4='char_4',
            date_field=datetime.datetime.now()
        )
        create_page('apphook', 'simple.html', 'en', published=True,
                    apphook=Example1App)
        url = '%s/%s/?%s' % (self.live_server_url, 'apphook/detail/class/%s' % ex1.pk, get_cms_setting('CMS_TOOLBAR_URL__EDIT_ON'))
        self.driver.get(url)
        username_input = self.driver.find_element_by_id("id_cms-username")
        username_input.send_keys(getattr(self.user, User.USERNAME_FIELD))
        password_input = self.driver.find_element_by_id("id_cms-password")
        password_input.send_keys("what")
        password_input.submit()
        self.wait_page_loaded()
        self.assertTrue(self.driver.find_element_by_class_name('cms-error'))

    @override_settings(DEBUG=True)
    def test_basic_add_pages(self):
<<<<<<< HEAD
        with SettingsOverride(DEBUG=True):
            User = get_user_model()
            self.assertEqual(Page.objects.all().count(), 0)
            self.assertTrue(User.objects.all().count(), 1)
            driver = self.driver
            driver.get(self.base_url + "/de/")
            driver.find_element_by_id("add-page").click()
            driver.find_element_by_id("id_username").clear()
            driver.find_element_by_id("id_username").send_keys(getattr(self.user, User.USERNAME_FIELD))
            driver.find_element_by_id("id_password").clear()
            driver.find_element_by_id("id_password").send_keys(getattr(self.user, User.USERNAME_FIELD))
            driver.find_element_by_css_selector("input[type=\"submit\"]").click()
            driver.find_element_by_name("_save").click()
            driver.find_element_by_link_text(u"Seite hinzufügen").click()
            driver.find_element_by_id("id_title").clear()
            driver.find_element_by_id("id_title").send_keys("SubPage")
            driver.find_element_by_name("_save").click()


class PlaceholderBasicTests(CMSLiveTests, SettingsOverrideTestCase):
    settings_overrides = {
        'LANGUAGE_CODE': 'en',
        'LANGUAGES': (('en', 'English'),
                      ('it', 'Italian')),
        'CMS_LANGUAGES': {
            1: [{
                'code': 'en',
                'name': 'English',
                'public': True
            }, {
                'code': 'it',
                'name': 'Italian',
                'public': True
            }],
            'default': {
                'public': True,
                'hide_untranslated': False,
            }
        },
        'SITE_ID': 1,
    }
=======
        User = get_user_model()
        self.assertEqual(Page.objects.all().count(), 0)
        self.assertTrue(User.objects.all().count(), 1)
        driver = self.driver
        driver.get(self.base_url + "/de/")
        driver.find_element_by_id("add-page").click()
        driver.find_element_by_id("id_username").clear()
        driver.find_element_by_id("id_username").send_keys(getattr(self.user, User.USERNAME_FIELD))
        driver.find_element_by_id("id_password").clear()
        driver.find_element_by_id("id_password").send_keys(getattr(self.user, User.USERNAME_FIELD))
        driver.find_element_by_css_selector("input[type=\"submit\"]").click()
        driver.find_element_by_name("_save").click()
        driver.find_element_by_link_text(u"Seite hinzufügen").click()
        driver.find_element_by_id("id_title").clear()
        driver.find_element_by_id("id_title").send_keys("SubPage")
        driver.find_element_by_name("_save").click()


@override_settings(
    LANGUAGE_CODE='en',
    LANGUAGES=(('en', 'English'),
               ('it', 'Italian')),
    CMS_LANGUAGES={
        1: [{'code' : 'en',
             'name': 'English',
             'public': True},
            {'code': 'it',
             'name': 'Italian',
             'public': True},
        ],
        'default': {
            'public': True,
            'hide_untranslated': False,
        },
    },
    SITE_ID=1,
)
class PlaceholderBasicTests(CMSLiveTests):
>>>>>>> dfd25710

    def setUp(self):
        Site.objects.create(domain='example.org', name='example.org')

        self.page = create_page('Home', 'simple.html', 'en', published=True)
        self.italian_title = create_title('it', 'Home italian', self.page)

        self.placeholder = self.page.placeholders.all()[0]

        add_plugin(self.placeholder, 'TextPlugin', 'en', body='test')

        self.base_url = self.live_server_url

        self.user = self._create_user('admin', True, True, True)

        self.driver.implicitly_wait(5)

        super(PlaceholderBasicTests, self).setUp()

<<<<<<< HEAD
=======
    def _login(self):
        url = '%s/?%s' % (self.live_server_url, get_cms_setting('CMS_TOOLBAR_URL__EDIT_ON'))
        self.driver.get(url)

        self.assertRaises(NoSuchElementException, self.driver.find_element_by_class_name, 'cms-toolbar-item-logout')
        username_input = self.driver.find_element_by_id("id_cms-username")
        username_input.send_keys(getattr(self.user, get_user_model().USERNAME_FIELD))
        password_input = self.driver.find_element_by_id("id_cms-password")
        password_input.send_keys(getattr(self.user, get_user_model().USERNAME_FIELD))
        password_input.submit()
        self.wait_page_loaded()

        self.assertTrue(self.driver.find_element_by_class_name('cms-toolbar-item-navigation'))

>>>>>>> dfd25710
    def test_copy_from_language(self):
        self._login()
        self.driver.get('%s/it/?%s' % (self.live_server_url, get_cms_setting('CMS_TOOLBAR_URL__EDIT_ON')))

        # check if there are no plugins in italian version of the page

        italian_plugins = self.page.placeholders.all()[0].get_plugins_list('it')
        self.assertEqual(len(italian_plugins), 0)

        build_button = self.driver.find_element_by_css_selector('.cms-toolbar-item-cms-mode-switcher a[href="?%s"]' % get_cms_setting('CMS_TOOLBAR_URL__BUILD'))
        build_button.click()

        submenu = self.driver.find_element_by_css_selector('.cms-dragbar .cms-submenu')

        hov = ActionChains(self.driver).move_to_element(submenu)
        hov.perform()

        submenu_link_selector = '.cms-submenu-item a[data-rel="copy-lang"][data-language="en"]'
        WebDriverWait(self.driver, 10).until(EC.visibility_of_element_located((By.CSS_SELECTOR, submenu_link_selector)))
        copy_from_english = self.driver.find_element_by_css_selector(submenu_link_selector)
        copy_from_english.click()

        # Done, check if the text plugin was copied and it is only one

        WebDriverWait(self.driver, 10).until(EC.presence_of_element_located((By.CSS_SELECTOR, '.cms-draggable:nth-child(1)')))

        italian_plugins = self.page.placeholders.all()[0].get_plugins_list('it')
        self.assertEqual(len(italian_plugins), 1)

        plugin_instance = italian_plugins[0].get_plugin_instance()[0]

        self.assertEqual(plugin_instance.body, 'test')

    def test_copy_to_from_clipboard(self):
        self.assertEqual(CMSPlugin.objects.count(), 1)
        self._login()

        build_button = self.driver.find_element_by_css_selector('.cms-toolbar-item-cms-mode-switcher a[href="?%s"]' % get_cms_setting('CMS_TOOLBAR_URL__BUILD'))
        build_button.click()

        cms_draggable = self.driver.find_element_by_css_selector('.cms-draggable:nth-child(1)')

        hov = ActionChains(self.driver).move_to_element(cms_draggable)
        hov.perform()

        submenu = cms_draggable.find_element_by_css_selector('.cms-submenu')

        hov = ActionChains(self.driver).move_to_element(submenu)
        hov.perform()

        copy = submenu.find_element_by_css_selector('a[data-rel="copy"]')
        copy.click()

        time.sleep(0.2)
        clipboard = self.driver.find_element_by_css_selector('.cms-clipboard')

        WebDriverWait(self.driver, 10).until(lambda driver: clipboard.is_displayed())

        hov = ActionChains(self.driver).move_to_element(clipboard)
        hov.perform()

        # necessary sleeps for making a "real" drag and drop, that works with the clipboard

        time.sleep(0.1)

        self.assertEqual(CMSPlugin.objects.count(), 2)

        drag = ActionChains(self.driver).click_and_hold(
            clipboard.find_element_by_css_selector('.cms-draggable:nth-child(1)')
        )

        drag.perform()

        time.sleep(0.1)

        drag = ActionChains(self.driver).move_to_element(
            self.driver.find_element_by_css_selector('.cms-dragarea-1')
        )
        drag.perform()

        time.sleep(0.2)

        drag = ActionChains(self.driver).move_by_offset(
            0, 10
        ).release()

        drag.perform()

        time.sleep(0.5)

        self.assertEqual(CMSPlugin.objects.count(), 3)

        plugins = self.page.placeholders.all()[0].get_plugins_list('en')

        self.assertEqual(len(plugins), 2)


@override_settings(
    SITE_ID=1,
    CMS_PERMISSION=False,
)
class StaticPlaceholderPermissionTests(CMSLiveTests):

    def setUp(self):
        Site.objects.create(domain='example.org', name='example.org')

        self.page = create_page('Home', 'static.html', 'en', published=True)

        self.base_url = self.live_server_url

<<<<<<< HEAD
        self.placeholder_name = 'cms_placeholder-5'

        self.username = 'testuser'

        self.user = self._create_user(self.username, is_staff=True)
        self.user.user_permissions = Permission.objects.exclude(
            codename="edit_static_placeholder"
        )
=======
        self.user = self._create_user("testuser", is_staff=True)
        self.user.user_permissions = Permission.objects.exclude(codename="edit_static_placeholder")
>>>>>>> dfd25710

        self.driver.implicitly_wait(2)

        super(StaticPlaceholderPermissionTests, self).setUp()

    def test_static_placeholders_permissions(self):
        # login
        url = '%s/?%s' % (
            self.live_server_url,
            get_cms_setting('CMS_TOOLBAR_URL__EDIT_ON')
        )
        self.driver.get(url)

<<<<<<< HEAD
        self.assertRaises(
            NoSuchElementException,
            self.driver.find_element_by_class_name, 'cms_toolbar-item_logout'
        )
=======
        self.assertRaises(NoSuchElementException, self.driver.find_element_by_class_name, 'cms-toolbar-item-logout')
>>>>>>> dfd25710
        username_input = self.driver.find_element_by_id("id_cms-username")
        username_input.send_keys(self.username)
        password_input = self.driver.find_element_by_id("id_cms-password")
        password_input.send_keys(self.username)
        password_input.submit()
        self.wait_page_loaded()

<<<<<<< HEAD
        self.assertTrue(self.driver.find_element_by_class_name(
            'cms_toolbar-item-navigation'
        ))

        # test static placeholder permission (content of static placeholders
        # is NOT editable)
        self.driver.get('{0}/en/?{1}'.format(
            self.live_server_url,
            get_cms_setting('CMS_TOOLBAR_URL__EDIT_ON')
        ))
        self.assertRaises(
            NoSuchElementException,
            self.driver.find_element_by_class_name, self.placeholder_name
        )
=======
        self.assertTrue(self.driver.find_element_by_class_name('cms-toolbar-item-navigation'))

        pk = Placeholder.objects.filter(slot='logo').order_by('id')[0].pk
        placeholder_name = 'cms-placeholder-%s' % pk

        # test static placeholder permission (content of static placeholders is NOT editable)
        self.driver.get('%s/en/?%s' % (self.live_server_url, get_cms_setting('CMS_TOOLBAR_URL__EDIT_ON')))
        self.assertRaises(NoSuchElementException, self.driver.find_element_by_class_name, placeholder_name)
>>>>>>> dfd25710

        # update userpermission
        edit_permission = Permission.objects.get(
            codename="edit_static_placeholder"
        )
        self.user.user_permissions.add(edit_permission)

        # test static placeholder permission (content of static placeholders
        # is editable)
        self.driver.get('{0}/en/?{1}'.format(
            self.live_server_url,
            get_cms_setting('CMS_TOOLBAR_URL__EDIT_ON')
        ))
        self.assertTrue(
            self.driver.find_element_by_class_name(self.placeholder_name)
        )


class AddPluginTest(CMSLiveTests):
    def test_add_style_plugin(self):
        page = create_page('Home', 'simple.html', 'en', published=True)

        placeholder_id = page.placeholders.all()[0].pk

        self._login()

        # click structure mode
        self.driver.find_element_by_css_selector('a[href="?build"]').click()
        self.wait_page_loaded()

        # open the "add plugin menu"
        placeholder_bar = self.driver.find_element_by_css_selector(
            'div.cms_dragbar-{0} div'.format(placeholder_id)
        )
        placeholder_bar.click()
        # click the Style Plugin
        placeholder_bar.find_element_by_css_selector(
            'a[href="StylePlugin"]'
        ).click()
        self.wait_page_loaded()

        # switch to the edit window iframe
        iframe = self.driver.find_element_by_css_selector(
            'div.cms_modal-frame iframe'
        )
        self.driver.switch_to.frame(iframe)

        # change the class name to "new"
        class_input = self.driver.find_element_by_id("id_class_name")
        Select(class_input).select_by_value("new")

        # submit the form
        class_input.submit()

        # wait for everything to be done
        self.wait_page_loaded()

        self.assertEqual(CMSPlugin.objects.count(), 1)
        self.assertEqual(Style.objects.count(), 1)
        link = Style.objects.get()
        self.assertEqual(link.class_name, "new")

    def test_add_plugin_in_text_plugin(self):
        page = create_page('Home', 'simple.html', 'en', published=True)

        placeholder = page.placeholders.all()[0]

        text_plugin = add_plugin(
            placeholder=placeholder,
            language='en',
            plugin_type='TextPlugin',
            body='Test'
        )

        page.publish('en')

        self._login()

        # Double click plugin
        plugin_element = self.driver.find_element_by_css_selector(
            'div.cms_plugin-{0}'.format(text_plugin.pk)
        )

        chain = ActionChains(self.driver)
        chain.double_click(plugin_element)
        chain.perform()

        # Wait for iframe to pop up
        self.wait_page_loaded()

        # Switch to iframe
        iframe = self.driver.find_element_by_css_selector(
            'div.cms_modal-frame iframe'
        )
        self.driver.switch_to.frame(iframe)

        # Find and click the CMSPlugin CKEditor plugin button
        cmsplugin = self.driver.find_element_by_css_selector(
            'span.cke_button__cmsplugins_label'
        )
        cmsplugin.click()

        # The dropdown to select the CMSPlugin is inside yet another iframe,
        # currently just hope it's the second iframe.
        # TODO: Find a more reliable way to find the correct iframe
        _, dropdown = self.driver.find_elements_by_tag_name('iframe')
        self.driver.switch_to.frame(dropdown)

        # Find the link plugin
        link = self.driver.find_element_by_css_selector('a[rel="LinkPlugin"]')
        link.click()

        self.wait_page_loaded()

        self.driver.switch_to.parent_frame()

        dialog = self.driver.find_element_by_css_selector(
            'iframe.cke_dialog_ui_html'
        )

        # Switch to the Add Link dialog
        self.driver.switch_to.frame(dialog)

        name = self.driver.find_element_by_id('id_name')
        name.send_keys('Example')

        url = self.driver.find_element_by_id('id_url')
        url.send_keys('http://www.example.org/')
        url.submit()

        self.wait_page_loaded()

        self.assertEqual(Link.objects.count(), 1)
        link_plugin = Link.objects.get()
        self.assertEqual(link_plugin.name, 'Example')
        self.assertEqual(link_plugin.url, 'http://www.example.org/')
        self.assertEqual(link_plugin.parent_id, text_plugin.pk)

        # back to plugin view
        self.driver.switch_to.parent_frame()
        # back to actual page
        self.driver.switch_to.parent_frame()
        save_button = self.driver.find_element_by_css_selector(
            'div.cms_btn-action.default'
        )
        save_button.click()

        self.wait_page_loaded()

        self.assertEqual(Link.objects.count(), 1)
        link_plugin = Link.objects.get()
        self.assertEqual(link_plugin.name, 'Example')
        self.assertEqual(link_plugin.url, 'http://www.example.org/')
        self.assertEqual(link_plugin.parent_id, text_plugin.pk)

        paragraph = self.driver.find_element_by_css_selector(
            'div.cms_plugin-{0} p'.format(text_plugin.pk)
        )

<<<<<<< HEAD
        self.assertIn('Example', paragraph.text)
=======
        # test static placeholder permission (content of static placeholders is editable)
        self.driver.get('%s/en/?%s' % (self.live_server_url, get_cms_setting('CMS_TOOLBAR_URL__EDIT_ON')))
        self.assertTrue(self.driver.find_element_by_class_name(placeholder_name))
>>>>>>> dfd25710
<|MERGE_RESOLUTION|>--- conflicted
+++ resolved
@@ -44,15 +44,8 @@
     driver = None
     @classmethod
     def setUpClass(cls):
-<<<<<<< HEAD
-        super(CMSLiveTests, cls).setUpClass()
-        cache.clear()
-        if os.environ.get('SELENIUM', '') == '0':
-            #  skip selenium tests
-=======
         if os.environ.get('SELENIUM', '') != '':
             #skip selenium tests
->>>>>>> dfd25710
             raise unittest.SkipTest("Selenium env is set to 0")
         super(CMSLiveTests, cls).setUpClass()
         cache.clear()
@@ -295,8 +288,7 @@
 
     @override_settings(DEBUG=True)
     def test_basic_add_pages(self):
-<<<<<<< HEAD
-        with SettingsOverride(DEBUG=True):
+        with override_settings(DEBUG=True):
             User = get_user_model()
             self.assertEqual(Page.objects.all().count(), 0)
             self.assertTrue(User.objects.all().count(), 1)
@@ -313,47 +305,6 @@
             driver.find_element_by_id("id_title").clear()
             driver.find_element_by_id("id_title").send_keys("SubPage")
             driver.find_element_by_name("_save").click()
-
-
-class PlaceholderBasicTests(CMSLiveTests, SettingsOverrideTestCase):
-    settings_overrides = {
-        'LANGUAGE_CODE': 'en',
-        'LANGUAGES': (('en', 'English'),
-                      ('it', 'Italian')),
-        'CMS_LANGUAGES': {
-            1: [{
-                'code': 'en',
-                'name': 'English',
-                'public': True
-            }, {
-                'code': 'it',
-                'name': 'Italian',
-                'public': True
-            }],
-            'default': {
-                'public': True,
-                'hide_untranslated': False,
-            }
-        },
-        'SITE_ID': 1,
-    }
-=======
-        User = get_user_model()
-        self.assertEqual(Page.objects.all().count(), 0)
-        self.assertTrue(User.objects.all().count(), 1)
-        driver = self.driver
-        driver.get(self.base_url + "/de/")
-        driver.find_element_by_id("add-page").click()
-        driver.find_element_by_id("id_username").clear()
-        driver.find_element_by_id("id_username").send_keys(getattr(self.user, User.USERNAME_FIELD))
-        driver.find_element_by_id("id_password").clear()
-        driver.find_element_by_id("id_password").send_keys(getattr(self.user, User.USERNAME_FIELD))
-        driver.find_element_by_css_selector("input[type=\"submit\"]").click()
-        driver.find_element_by_name("_save").click()
-        driver.find_element_by_link_text(u"Seite hinzufügen").click()
-        driver.find_element_by_id("id_title").clear()
-        driver.find_element_by_id("id_title").send_keys("SubPage")
-        driver.find_element_by_name("_save").click()
 
 
 @override_settings(
@@ -376,7 +327,6 @@
     SITE_ID=1,
 )
 class PlaceholderBasicTests(CMSLiveTests):
->>>>>>> dfd25710
 
     def setUp(self):
         Site.objects.create(domain='example.org', name='example.org')
@@ -396,8 +346,6 @@
 
         super(PlaceholderBasicTests, self).setUp()
 
-<<<<<<< HEAD
-=======
     def _login(self):
         url = '%s/?%s' % (self.live_server_url, get_cms_setting('CMS_TOOLBAR_URL__EDIT_ON'))
         self.driver.get(url)
@@ -412,7 +360,6 @@
 
         self.assertTrue(self.driver.find_element_by_class_name('cms-toolbar-item-navigation'))
 
->>>>>>> dfd25710
     def test_copy_from_language(self):
         self._login()
         self.driver.get('%s/it/?%s' % (self.live_server_url, get_cms_setting('CMS_TOOLBAR_URL__EDIT_ON')))
@@ -523,7 +470,6 @@
 
         self.base_url = self.live_server_url
 
-<<<<<<< HEAD
         self.placeholder_name = 'cms_placeholder-5'
 
         self.username = 'testuser'
@@ -532,10 +478,6 @@
         self.user.user_permissions = Permission.objects.exclude(
             codename="edit_static_placeholder"
         )
-=======
-        self.user = self._create_user("testuser", is_staff=True)
-        self.user.user_permissions = Permission.objects.exclude(codename="edit_static_placeholder")
->>>>>>> dfd25710
 
         self.driver.implicitly_wait(2)
 
@@ -549,14 +491,10 @@
         )
         self.driver.get(url)
 
-<<<<<<< HEAD
         self.assertRaises(
             NoSuchElementException,
             self.driver.find_element_by_class_name, 'cms_toolbar-item_logout'
         )
-=======
-        self.assertRaises(NoSuchElementException, self.driver.find_element_by_class_name, 'cms-toolbar-item-logout')
->>>>>>> dfd25710
         username_input = self.driver.find_element_by_id("id_cms-username")
         username_input.send_keys(self.username)
         password_input = self.driver.find_element_by_id("id_cms-password")
@@ -564,7 +502,6 @@
         password_input.submit()
         self.wait_page_loaded()
 
-<<<<<<< HEAD
         self.assertTrue(self.driver.find_element_by_class_name(
             'cms_toolbar-item-navigation'
         ))
@@ -579,16 +516,6 @@
             NoSuchElementException,
             self.driver.find_element_by_class_name, self.placeholder_name
         )
-=======
-        self.assertTrue(self.driver.find_element_by_class_name('cms-toolbar-item-navigation'))
-
-        pk = Placeholder.objects.filter(slot='logo').order_by('id')[0].pk
-        placeholder_name = 'cms-placeholder-%s' % pk
-
-        # test static placeholder permission (content of static placeholders is NOT editable)
-        self.driver.get('%s/en/?%s' % (self.live_server_url, get_cms_setting('CMS_TOOLBAR_URL__EDIT_ON')))
-        self.assertRaises(NoSuchElementException, self.driver.find_element_by_class_name, placeholder_name)
->>>>>>> dfd25710
 
         # update userpermission
         edit_permission = Permission.objects.get(
@@ -748,10 +675,4 @@
             'div.cms_plugin-{0} p'.format(text_plugin.pk)
         )
 
-<<<<<<< HEAD
-        self.assertIn('Example', paragraph.text)
-=======
-        # test static placeholder permission (content of static placeholders is editable)
-        self.driver.get('%s/en/?%s' % (self.live_server_url, get_cms_setting('CMS_TOOLBAR_URL__EDIT_ON')))
-        self.assertTrue(self.driver.find_element_by_class_name(placeholder_name))
->>>>>>> dfd25710
+        self.assertIn('Example', paragraph.text)