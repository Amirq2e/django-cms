--- conflicted
+++ resolved
@@ -1,13 +1,9 @@
 # -*- coding: utf-8 -*-
 from __future__ import with_statement
-<<<<<<< HEAD
 import urllib
 from cms.api import (create_page, publish_page, add_plugin,
                      create_page_user, assign_user_to_page)
 from cms.compat import User
-=======
-from cms.api import create_page, publish_page, add_plugin, create_page_user, assign_user_to_page
->>>>>>> 1ad54e0a
 from cms.models import Page, CMSPlugin, Title
 from cms.models.permissionmodels import ACCESS_DESCENDANTS, ACCESS_PAGE_AND_DESCENDANTS
 from cms.models.permissionmodels import PagePermission, GlobalPagePermission
