--- conflicted
+++ resolved
@@ -121,56 +121,6 @@
         raise self.failureException, "ObjectDoesNotExist not raised"
     
     def create_page(self, parent_page=None, user=None, position="last-child", 
-<<<<<<< HEAD
-            title=None, site=1, published=False, in_navigation=False, **extra):
-        """
-        Common way for page creation with some checks
-        """
-        _thread_locals.user = user
-        language = settings.LANGUAGES[0][0]
-        if settings.CMS_SITE_LANGUAGES.get(site, False):
-            language = settings.CMS_SITE_LANGUAGES[site][0]
-        site = Site.objects.get(pk=site)
-        
-        page_data = {
-            'site': site,
-            'template': 'nav_playground.html',
-            'published': published,
-            'in_navigation': in_navigation,
-        }
-        if user:
-            page_data['created_by'] = user
-            page_data['changed_by'] = user
-        if parent_page:
-            page_data['parent'] = parent_page
-        page_data.update(**extra)
-
-        page = Page.objects.create(**page_data)
-        if parent_page:
-            page.move_to(parent_page, position)
-            page.save()
-        
-        if settings.CMS_MODERATOR and user:
-            page.pagemoderator_set.create(user=user)
-        
-        title_data = {
-            'title': 'test page %d' % self.counter,
-            'slug': 'test-page-%d' % self.counter,
-            'language': language,
-            'page': page,
-        }
-        self.counter = self.counter + 1
-        if title:
-            title_data['title'] = title
-            title_data['slug'] = slugify(title)
-        Title.objects.create(**title_data)
-            
-        del _thread_locals.user
-        return page
-        
-    def new_create_page(self, parent_page=None, user=None, position="last-child",
-=======
->>>>>>> eb31cc76
             title=None, site=1, published=False, in_navigation=False, **extra):
         """
         Common way for page creation with some checks
