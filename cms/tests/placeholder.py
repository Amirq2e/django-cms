--- conflicted
+++ resolved
@@ -1,12 +1,8 @@
 # -*- coding: utf-8 -*-
 from __future__ import with_statement
 from cms import constants
-<<<<<<< HEAD
 from cms.api import add_plugin, create_page, create_title
-=======
-from cms.api import add_plugin, create_page
 from cms.compat import User
->>>>>>> be86cebf
 from cms.exceptions import DuplicatePlaceholderWarning
 from cms.models.fields import PlaceholderField
 from cms.models.placeholdermodel import Placeholder
