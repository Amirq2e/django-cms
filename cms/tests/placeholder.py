# -*- coding: utf-8 -*-
from __future__ import with_statement
import itertools

from django.conf import settings
from django.contrib import admin
from django.contrib.auth import get_user_model, get_permission_codename
from django.contrib.auth.models import Permission
from django.contrib.messages.storage import default_storage
from django.core.cache import cache
from django.core.exceptions import ImproperlyConfigured
from django.db import models
<<<<<<< HEAD
from django.http import HttpResponse
from django.http import HttpResponseForbidden
from django.http import HttpResponseRedirect
=======
>>>>>>> dfd25710
from django.template import TemplateSyntaxError, Template
from django.template.context import Context, RequestContext
from django.template.loader import get_template
from django.test import TestCase, RequestFactory
from django.test.utils import override_settings
from django.utils.encoding import force_text
from django.utils.numberformat import format
from djangocms_link.cms_plugins import LinkPlugin
from djangocms_text_ckeditor.cms_plugins import TextPlugin
from djangocms_text_ckeditor.models import Text
from sekizai.context import SekizaiContext

from cms import constants
from cms.api import add_plugin, create_page, create_title
from cms.exceptions import DuplicatePlaceholderWarning
from cms.models.fields import PlaceholderField
from cms.models.placeholdermodel import Placeholder
from cms.plugin_pool import plugin_pool
from cms.plugin_rendering import render_placeholder
from cms.test_utils.fixtures.fakemlng import FakemlngFixtures
from cms.test_utils.project.fakemlng.models import Translations
from cms.test_utils.project.placeholderapp.models import (
    DynamicPlaceholderSlotExample,
    Example1,
    MultilingualExample1,
    TwoPlaceholderExample,
)
from cms.test_utils.project.sampleapp.models import Category
from cms.test_utils.testcases import CMSTestCase
from cms.test_utils.util.context_managers import UserLoginContext
from cms.test_utils.util.mock import AttributeObject
from cms.toolbar.toolbar import CMSToolbar
from cms.utils.compat.tests import UnittestCompatMixin
from cms.utils.conf import get_cms_setting
from cms.utils.placeholder import (PlaceholderNoAction, MLNGPlaceholderActions,
                                   get_placeholder_conf, get_placeholders, _get_nodelist,
                                   _scan_placeholders)
from cms.utils.plugins import assign_plugins
from cms.utils.urlutils import admin_reverse


class PlaceholderTestCase(CMSTestCase, UnittestCompatMixin):
    def setUp(self):
        u = self._create_user("test", True, True)

        self._login_context = self.login_user_context(u)
        self._login_context.__enter__()

    def tearDown(self):
        self._login_context.__exit__(None, None, None)

    def test_placeholder_scanning_extend(self):
        placeholders = get_placeholders('placeholder_tests/test_one.html')
        self.assertEqual(sorted(placeholders), sorted([u'new_one', u'two', u'three']))

    def test_placeholder_scanning_sekizai_extend(self):
        placeholders = get_placeholders('placeholder_tests/test_one_sekizai.html')
        self.assertEqual(sorted(placeholders), sorted([u'new_one', u'two', u'three']))

    def test_placeholder_scanning_include(self):
        placeholders = get_placeholders('placeholder_tests/test_two.html')
        self.assertEqual(sorted(placeholders), sorted([u'child', u'three']))

    def test_placeholder_scanning_double_extend(self):
        placeholders = get_placeholders('placeholder_tests/test_three.html')
        self.assertEqual(sorted(placeholders), sorted([u'new_one', u'two', u'new_three']))

    def test_placeholder_scanning_sekizai_double_extend(self):
        placeholders = get_placeholders('placeholder_tests/test_three_sekizai.html')
        self.assertEqual(sorted(placeholders), sorted([u'new_one', u'two', u'new_three']))

    def test_placeholder_scanning_complex(self):
        placeholders = get_placeholders('placeholder_tests/test_four.html')
        self.assertEqual(sorted(placeholders), sorted([u'new_one', u'child', u'four']))

    def test_placeholder_scanning_super(self):
        placeholders = get_placeholders('placeholder_tests/test_five.html')
        self.assertEqual(sorted(placeholders), sorted([u'one', u'extra_one', u'two', u'three']))

    def test_placeholder_scanning_nested(self):
        placeholders = get_placeholders('placeholder_tests/test_six.html')
        self.assertEqual(sorted(placeholders), sorted([u'new_one', u'new_two', u'new_three']))

    def test_placeholder_scanning_duplicate(self):
        placeholders = self.assertWarns(DuplicatePlaceholderWarning,
                                        'Duplicate {% placeholder "one" %} in template placeholder_tests/test_seven.html.',
                                        get_placeholders, 'placeholder_tests/test_seven.html')
        self.assertEqual(sorted(placeholders), sorted([u'one']))

    def test_placeholder_scanning_extend_outside_block(self):
        placeholders = get_placeholders('placeholder_tests/outside.html')
        self.assertEqual(sorted(placeholders), sorted([u'new_one', u'two', u'base_outside']))

    def test_placeholder_scanning_sekizai_extend_outside_block(self):
        placeholders = get_placeholders('placeholder_tests/outside_sekizai.html')
        self.assertEqual(sorted(placeholders), sorted([u'new_one', u'two', u'base_outside']))

    def test_placeholder_scanning_extend_outside_block_nested(self):
        placeholders = get_placeholders('placeholder_tests/outside_nested.html')
        self.assertEqual(sorted(placeholders), sorted([u'new_one', u'two', u'base_outside']))

    def test_placeholder_scanning_sekizai_extend_outside_block_nested(self):
        placeholders = get_placeholders('placeholder_tests/outside_nested_sekizai.html')
        self.assertEqual(sorted(placeholders), sorted([u'new_one', u'two', u'base_outside']))

    def test_placeholder_scanning_var(self):
        t = Template('{%load cms_tags %}{% include name %}{% placeholder "a_placeholder" %}')
        phs = _scan_placeholders(t.nodelist)
        self.assertListEqual(sorted(phs), sorted([u'a_placeholder']))

        t = Template('{% include "placeholder_tests/outside_nested_sekizai.html" %}')
        phs = _scan_placeholders(t.nodelist)
        self.assertListEqual(sorted(phs), sorted([u'two', u'new_one', u'base_outside']))

    def test_fieldsets_requests(self):
        response = self.client.get(admin_reverse('placeholderapp_example1_add'))
        self.assertEqual(response.status_code, 200)
        response = self.client.get(admin_reverse('placeholderapp_twoplaceholderexample_add'))
        self.assertEqual(response.status_code, 200)

    def test_page_only_plugins(self):
        ex = Example1(
            char_1='one',
            char_2='two',
            char_3='tree',
            char_4='four'
        )
        ex.save()
        response = self.client.get(admin_reverse('placeholderapp_example1_change', args=(ex.pk,)))
        self.assertEqual(response.status_code, 200)
        self.assertNotContains(response, 'InheritPagePlaceholderPlugin')

    def test_inter_placeholder_plugin_move(self):
        ex = TwoPlaceholderExample(
            char_1='one',
            char_2='two',
            char_3='tree',
            char_4='four'
        )
        ex.save()
        ph1 = ex.placeholder_1
        ph2 = ex.placeholder_2
        ph1_pl1 = add_plugin(ph1, TextPlugin, 'en', body='ph1 plugin1').cmsplugin_ptr
        ph1_pl2 = add_plugin(ph1, TextPlugin, 'en', body='ph1 plugin2').cmsplugin_ptr
        ph1_pl3 = add_plugin(ph1, TextPlugin, 'en', body='ph1 plugin3').cmsplugin_ptr
        ph2_pl1 = add_plugin(ph2, TextPlugin, 'en', body='ph2 plugin1').cmsplugin_ptr
        ph2_pl2 = add_plugin(ph2, TextPlugin, 'en', body='ph2 plugin2').cmsplugin_ptr
        ph2_pl3 = add_plugin(ph2, TextPlugin, 'en', body='ph2 plugin3').cmsplugin_ptr
        response = self.client.post(admin_reverse('placeholderapp_twoplaceholderexample_move_plugin'), {
            'placeholder_id': str(ph2.pk),
            'plugin_id': str(ph1_pl2.pk),
            'plugin_order[]': [str(p.pk) for p in [ph2_pl3, ph2_pl1, ph2_pl2, ph1_pl2]]
        })
        self.assertEqual(response.status_code, 200)
        self.assertEqual([ph1_pl1, ph1_pl3], list(ph1.cmsplugin_set.order_by('position')))
        self.assertEqual([ph2_pl3, ph2_pl1, ph2_pl2, ph1_pl2, ], list(ph2.cmsplugin_set.order_by('position')))

    @override_settings(CMS_PERMISSION=False)
    def test_nested_plugin_escapejs(self):
        """
        Checks #1366 error condition.
        When adding/editing a plugin whose icon_src() method returns a URL
        containing an hyphen, the hyphen is escaped by django escapejs resulting
        in a incorrect URL
        """
        ex = Example1(
            char_1='one',
            char_2='two',
            char_3='tree',
            char_4='four'
        )
        ex.save()
        ph1 = ex.placeholder
        ###
        # add the test plugin
        ###
        test_plugin = add_plugin(ph1, u"EmptyPlugin", u"en")
        test_plugin.save()
        pl_url = "%sedit-plugin/%s/" % (
            admin_reverse('placeholderapp_example1_change', args=(ex.pk,)),
            test_plugin.pk)
        response = self.client.post(pl_url, {})
        self.assertContains(response, "CMS.API.Helpers.reloadBrowser")

    @override_settings(CMS_PERMISSION=False)
    def test_nested_plugin_escapejs_page(self):
        """
        Sibling test of the above, on a page.
        #1366 does not apply to placeholder defined in a page
        """
        page = create_page('page', 'col_two.html', 'en')
        ph1 = page.placeholders.get(slot='col_left')
        ###
        # add the test plugin
        ###
        test_plugin = add_plugin(ph1, u"EmptyPlugin", u"en")
        test_plugin.save()
        pl_url = "%sedit-plugin/%s/" % (
            admin_reverse('cms_page_change', args=(page.pk,)),
            test_plugin.pk)
        response = self.client.post(pl_url, {})
        self.assertContains(response, "CMS.API.Helpers.reloadBrowser")

    def test_placeholder_scanning_fail(self):
        self.assertRaises(TemplateSyntaxError, get_placeholders, 'placeholder_tests/test_eleven.html')

    def test_placeholder_tag(self):
        template = Template("{% load cms_tags %}{% render_placeholder placeholder %}")
        ctx = Context()
        self.assertEqual(template.render(ctx), "")
        request = self.get_request('/', language=settings.LANGUAGES[0][0])
        rctx = RequestContext(request)
        self.assertEqual(template.render(rctx), "")
        placeholder = Placeholder.objects.create(slot="test")
        rctx['placeholder'] = placeholder
        self.assertEqual(template.render(rctx), "")
        self.assertEqual(placeholder.cmsplugin_set.count(), 0)
        add_plugin(placeholder, "TextPlugin", settings.LANGUAGES[0][0], body="test")
        self.assertEqual(placeholder.cmsplugin_set.count(), 1)
        rctx = RequestContext(request)
        placeholder = self.reload(placeholder)
        rctx.update({'placeholder': placeholder})
        self.assertEqual(template.render(rctx).strip(), "test")

    def test_placeholder_tag_language(self):
        template = Template("{% load cms_tags %}{% render_placeholder placeholder language language %}")
        placeholder = Placeholder.objects.create(slot="test")
        add_plugin(placeholder, "TextPlugin", 'en', body="English")
        add_plugin(placeholder, "TextPlugin", 'de', body="Deutsch")
        request = self.get_request('/')
        rctx = RequestContext(request)
        rctx.update({
            'placeholder': placeholder,
            'language': 'en'
        })
        self.assertEqual(template.render(rctx).strip(), "English")
        del placeholder._plugins_cache
        rctx.update({
            'placeholder': placeholder,
            'language': 'de'
        })
        self.assertEqual(template.render(rctx).strip(), "Deutsch")

    def test_get_placeholder_conf(self):
        TEST_CONF = {
            'main': {
                'name': 'main content',
                'plugins': ['TextPlugin', 'LinkPlugin'],
                'default_plugins':[
                    {
                        'plugin_type':'TextPlugin',
                        'values':{
                            'body':'<p>Some default text</p>'
                        },
                    },
                ],
            },
            'layout/home.html main': {
                'name': u'main content with FilerImagePlugin and limit',
                'plugins': ['TextPlugin', 'FilerImagePlugin', 'LinkPlugin',],
                'inherit':'main',
                'limits': {'global': 1,},
            },
            'layout/other.html main': {
                'name': u'main content with FilerImagePlugin and no limit',
                'inherit':'layout/home.html main',
                'limits': {},
            },
        }
        with self.settings(CMS_PLACEHOLDER_CONF=TEST_CONF):
            #test no inheritance
            returned = get_placeholder_conf('plugins', 'main')
            self.assertEqual(returned, TEST_CONF['main']['plugins'])
            #test no inherited value with inheritance enabled
            returned = get_placeholder_conf('plugins', 'main', 'layout/home.html')
            self.assertEqual(returned, TEST_CONF['layout/home.html main']['plugins'])
            #test direct inherited value
            returned = get_placeholder_conf('plugins', 'main', 'layout/other.html')
            self.assertEqual(returned, TEST_CONF['layout/home.html main']['plugins'])
            #test grandparent inherited value
            returned = get_placeholder_conf('default_plugins', 'main', 'layout/other.html')
            self.assertEqual(returned, TEST_CONF['main']['default_plugins'])

    def test_placeholder_context_leaking(self):
        TEST_CONF = {'test': {'extra_context': {'extra_width': 10}}}
        ph = Placeholder.objects.create(slot='test')

        context = SekizaiContext()
        context['request'] = self.get_request()
        with self.settings(CMS_PLACEHOLDER_CONF=TEST_CONF):
            render_placeholder(ph, context)
            self.assertFalse('extra_width' in context)
            ph.render(context, None)
            self.assertFalse('extra_width' in context)

    def test_placeholder_scanning_nested_super(self):
        placeholders = get_placeholders('placeholder_tests/nested_super_level1.html')
        self.assertEqual(sorted(placeholders), sorted([u'level1', u'level2', u'level3', u'level4']))

    def test_placeholder_field_no_related_name(self):
        self.assertRaises(ValueError, PlaceholderField, 'placeholder', related_name='+')

    def test_placeholder_field_db_table(self):
        """
        Test for leaking Django 1.7 Model._meta.db_table monkeypatching
        on sqlite See #3891
        This test for a side-effect of the above which prevents placeholder
        fields to return the 
        """
        example = Category.objects.create(
            name='category',
            parent=None, depth=1,
        )
        self.assertEqual(example.description._get_attached_fields()[0].model, Category)
        self.assertEqual(len(example.description._get_attached_fields()), 1)

    def test_placeholder_field_valid_slotname(self):
        self.assertRaises(ImproperlyConfigured, PlaceholderField, 10)

    def test_placeholder_field_dynamic_slot_generation(self):
        instance = DynamicPlaceholderSlotExample.objects.create(char_1='slot1', char_2='slot2')
        self.assertEqual(instance.char_1, instance.placeholder_1.slot)
        self.assertEqual(instance.char_2, instance.placeholder_2.slot)

    def test_placeholder_field_dynamic_slot_update(self):
        instance = DynamicPlaceholderSlotExample.objects.create(char_1='slot1', char_2='slot2')

        # Plugin counts
        old_placeholder_1_plugin_count = len(instance.placeholder_1.get_plugins())
        old_placeholder_2_plugin_count = len(instance.placeholder_2.get_plugins())

        # Switch around the slot names
        instance.char_1, instance.char_2 = instance.char_2, instance.char_1

        # Store the ids before save, to test that a new placeholder is NOT created.
        placeholder_1_id = instance.placeholder_1.pk
        placeholder_2_id = instance.placeholder_2.pk

        # Save instance
        instance.save()

        current_placeholder_1_plugin_count = len(instance.placeholder_1.get_plugins())
        current_placeholder_2_plugin_count = len(instance.placeholder_2.get_plugins())

        # Now test that the placeholder slots have changed
        self.assertEqual(instance.char_2, 'slot1')
        self.assertEqual(instance.char_1, 'slot2')
        # Test that a new placeholder was never created
        self.assertEqual(instance.placeholder_1.pk, placeholder_1_id)
        self.assertEqual(instance.placeholder_2.pk, placeholder_2_id)
        # And test the plugin counts remain the same
        self.assertEqual(old_placeholder_1_plugin_count, current_placeholder_1_plugin_count)
        self.assertEqual(old_placeholder_2_plugin_count, current_placeholder_2_plugin_count)

    def test_plugins_language_fallback(self):
        """ Tests language_fallback placeholder configuration """
        page_en = create_page('page_en', 'col_two.html', 'en')
        title_de = create_title("de", "page_de", page_en)
        placeholder_en = page_en.placeholders.get(slot='col_left')
        placeholder_de = title_de.page.placeholders.get(slot='col_left')
        add_plugin(placeholder_en, TextPlugin, 'en', body='en body')

        context_en = SekizaiContext()
        context_en['request'] = self.get_request(language="en", page=page_en)
        context_de = SekizaiContext()
        context_de['request'] = self.get_request(language="de", page=page_en)

        # First test the default (fallback) behavior)
        ## English page should have the text plugin
        content_en = render_placeholder(placeholder_en, context_en)
        self.assertRegexpMatches(content_en, "^en body$")

        ## Deutsch page have text due to fallback
        content_de = render_placeholder(placeholder_de, context_de)
        self.assertRegexpMatches(content_de, "^en body$")
        self.assertEqual(len(content_de), 7)

        conf = {
            'col_left': {
                'language_fallback': False,
            },
        }
        # configure non fallback
        with self.settings(CMS_PLACEHOLDER_CONF=conf):
            ## Deutsch page should have no text
            del(placeholder_de._plugins_cache)
            cache.clear()
            content_de = render_placeholder(placeholder_de, context_de)
            ## Deutsch page should inherit english content
            self.assertNotRegex(content_de, "^en body$")
            context_de2 = SekizaiContext()
            request = self.get_request(language="de", page=page_en)
            request.user = self.get_superuser()
            request.toolbar = CMSToolbar(request)
            request.toolbar.edit_mode = True
            context_de2['request'] = request
            del(placeholder_de._plugins_cache)
            cache.clear()
            content_de2 = render_placeholder(placeholder_de, context_de2)
            self.assertFalse("en body" in content_de2)
            # remove the cached plugins instances
            del(placeholder_de._plugins_cache)
            cache.clear()
            # Then we add a plugin to check for proper rendering
            add_plugin(placeholder_de, TextPlugin, 'de', body='de body')
            content_de = render_placeholder(placeholder_de, context_de)
            self.assertRegexpMatches(content_de, "^de body$")

    def test_nested_plugins_language_fallback(self):
        """ Tests language_fallback placeholder configuration for nested plugins"""
        page_en = create_page('page_en', 'col_two.html', 'en')
        title_de = create_title("de", "page_de", page_en)
        placeholder_en = page_en.placeholders.get(slot='col_left')
        placeholder_de = title_de.page.placeholders.get(slot='col_left')
        link_en = add_plugin(placeholder_en, LinkPlugin, 'en', name='en name', url='http://example.com/en')
        add_plugin(placeholder_en, TextPlugin, 'en',  target=link_en, body='en body')

        context_en = SekizaiContext()
        context_en['request'] = self.get_request(language="en", page=page_en)
        context_de = SekizaiContext()
        context_de['request'] = self.get_request(language="de", page=page_en)

        conf = {
            'col_left': {
                'language_fallback': True,
            },
        }
        with self.settings(CMS_PLACEHOLDER_CONF=conf):
            content_de = render_placeholder(placeholder_de, context_de)
            self.assertRegexpMatches(content_de, "<a href=\"http://example.com/en\">")
            self.assertRegexpMatches(content_de, "en body")
            context_de2 = SekizaiContext()
            request = self.get_request(language="de", page=page_en)
            request.user = self.get_superuser()
            request.toolbar = CMSToolbar(request)
            request.toolbar.edit_mode = True
            context_de2['request'] = request
            del(placeholder_de._plugins_cache)
            cache.clear()
            content_de2 = render_placeholder(placeholder_de, context_de2)
            self.assertFalse("en body" in content_de2)
            # remove the cached plugins instances
            del(placeholder_de._plugins_cache)
            cache.clear()
            # Then we add a plugin to check for proper rendering
            link_de = add_plugin(placeholder_en, LinkPlugin, 'de', name='de name', url='http://example.com/de')
            add_plugin(placeholder_en, TextPlugin, 'de',  target=link_de, body='de body')
            content_de = render_placeholder(placeholder_de, context_de)
            self.assertRegexpMatches(content_de, "<a href=\"http://example.com/de\">")
            self.assertRegexpMatches(content_de, "de body")

    def test_plugins_non_default_language_fallback(self):
        """ Tests language_fallback placeholder configuration """
        page_en = create_page('page_en', 'col_two.html', 'en')
        create_title("de", "page_de", page_en)
        placeholder_en = page_en.placeholders.get(slot='col_left')
        placeholder_de = page_en.placeholders.get(slot='col_left')
        add_plugin(placeholder_de, TextPlugin, 'de', body='de body')

        context_en = SekizaiContext()
        context_en['request'] = self.get_request(language="en", page=page_en)
        context_de = SekizaiContext()
        context_de['request'] = self.get_request(language="de", page=page_en)

        # First test the default (fallback) behavior)
        ## Deutsch page should have the text plugin
        content_de = render_placeholder(placeholder_en, context_de)
        self.assertRegexpMatches(content_de, "^de body$")
        del(placeholder_en._plugins_cache)
        cache.clear()
        ## English page should have no text
        content_en = render_placeholder(placeholder_en, context_en)
        self.assertRegexpMatches(content_en, "^de body$")
        self.assertEqual(len(content_en), 7)
        del(placeholder_en._plugins_cache)
        cache.clear()
        conf = {
            'col_left': {
                'language_fallback': False,
            },
        }
        # configure non-fallback
        with self.settings(CMS_PLACEHOLDER_CONF=conf):
            ## English page should have deutsch text
            content_en = render_placeholder(placeholder_en, context_en)
            self.assertNotRegex(content_en, "^de body$")

            # remove the cached plugins instances
            del(placeholder_en._plugins_cache)
            cache.clear()
            # Then we add a plugin to check for proper rendering
            add_plugin(placeholder_en, TextPlugin, 'en', body='en body')
            content_en = render_placeholder(placeholder_en, context_en)
            self.assertRegexpMatches(content_en, "^en body$")

    def test_plugins_discarded_with_language_fallback(self):
        """
        Tests side effect of language fallback: if fallback enabled placeholder
        existed, it discards all other existing plugins
        """
        page_en = create_page('page_en', 'col_two.html', 'en')
        create_title("de", "page_de", page_en)
        placeholder_sidebar_en = page_en.placeholders.get(slot='col_sidebar')
        placeholder_en = page_en.placeholders.get(slot='col_left')
        add_plugin(placeholder_sidebar_en, TextPlugin, 'en', body='en body')

        context_en = SekizaiContext()
        context_en['request'] = self.get_request(language="en", page=page_en)

        conf = {
            'col_left': {
                'language_fallback': True,
            },
        }
        with self.settings(CMS_PLACEHOLDER_CONF=conf):
            # call assign plugins first, as this is what is done in real cms life
            # for all placeholders in a page at once
            assign_plugins(context_en['request'],
                           [placeholder_sidebar_en, placeholder_en], 'col_two.html')
            # if the normal, non fallback enabled placeholder still has content
            content_en = render_placeholder(placeholder_sidebar_en, context_en)
            self.assertRegexpMatches(content_en, "^en body$")

            # remove the cached plugins instances
            del(placeholder_sidebar_en._plugins_cache)
            cache.clear()

    def test_plugins_prepopulate(self):
        """ Tests prepopulate placeholder configuration """

        conf = {
            'col_left': {
                'default_plugins' : [
                    {
                        'plugin_type':'TextPlugin',
                        'values':{'body':'<p>en default body 1</p>'},
                    },
                    {
                        'plugin_type':'TextPlugin',
                        'values':{'body':'<p>en default body 2</p>'},
                    },
                ]
            },
        }
        with self.settings(CMS_PLACEHOLDER_CONF=conf):
            page = create_page('page_en', 'col_two.html', 'en')
            placeholder = page.placeholders.get(slot='col_left')
            context = SekizaiContext()
            context['request'] = self.get_request(language="en", page=page)
            # Our page should have "en default body 1" AND "en default body 2"
            content = render_placeholder(placeholder, context)
            self.assertRegexpMatches(content, "^<p>en default body 1</p>\s*<p>en default body 2</p>$")


    def test_plugins_children_prepopulate(self):
        """
        Validate a default textplugin with a nested default link plugin
        """

        conf = {
            'col_left': {
                'default_plugins': [
                    {
                        'plugin_type': 'TextPlugin',
                        'values': {
                            'body': '<p>body %(_tag_child_1)s and %(_tag_child_2)s</p>'
                        },
                        'children': [
                            {
                                'plugin_type': 'LinkPlugin',
                                'values': {
                                    'name': 'django',
                                    'url': 'https://www.djangoproject.com/'
                                },
                            },
                            {
                                'plugin_type': 'LinkPlugin',
                                'values': {
                                    'name': 'django-cms',
                                    'url': 'https://www.django-cms.org'
                                },
                            },
                        ]
                    },
                ]
            },
        }

        with self.settings(CMS_PLACEHOLDER_CONF=conf):
            page = create_page('page_en', 'col_two.html', 'en')
            placeholder = page.placeholders.get(slot='col_left')
            context = SekizaiContext()
            context['request'] = self.get_request(language="en", page=page)
            render_placeholder(placeholder, context)
            plugins = placeholder.get_plugins_list()
            self.assertEqual(len(plugins), 3)
            self.assertEqual(plugins[0].plugin_type, 'TextPlugin')
            self.assertEqual(plugins[1].plugin_type, 'LinkPlugin')
            self.assertEqual(plugins[2].plugin_type, 'LinkPlugin')
            self.assertTrue(plugins[1].parent == plugins[2].parent and plugins[1].parent == plugins[0])


    def test_placeholder_pk_thousands_format(self):
        page = create_page("page", "nav_playground.html", "en", published=True)
        for placeholder in page.placeholders.all():
            page.placeholders.remove(placeholder)
            placeholder.pk += 1000
            placeholder.save()
            page.placeholders.add(placeholder)
        page.reload()
        for placeholder in page.placeholders.all():
            add_plugin(placeholder, "TextPlugin", "en", body="body")
        with self.settings(USE_THOUSAND_SEPARATOR=True, USE_L10N=True):
            # Superuser
            user = self.get_superuser()
            self.client.login(username=getattr(user, get_user_model().USERNAME_FIELD),
                              password=getattr(user, get_user_model().USERNAME_FIELD))
            response = self.client.get("/en/?%s" % get_cms_setting('CMS_TOOLBAR_URL__EDIT_ON'))
            for placeholder in page.placeholders.all():
                self.assertContains(
                    response, "'placeholder_id': '%s'" % placeholder.pk)
                self.assertNotContains(
                    response, "'placeholder_id': '%s'" % format(
                        placeholder.pk, ".", grouping=3, thousand_sep=","))
                self.assertNotContains(
                    response, "'plugin_id': '%s'" % format(
                        placeholder.pk, ".", grouping=3, thousand_sep=","))
                self.assertNotContains(
                    response, "'clipboard': '%s'" % format(
                        response.context['request'].toolbar.clipboard.pk, ".",
                        grouping=3, thousand_sep=","))

    def test_placeholder_languages_model(self):
        """
        Checks the retrieval of filled languages for a placeholder in a django
        model
        """
        avail_langs = set([u'en', u'de', u'fr'])
        # Setup instance
        ex = Example1(
            char_1='one',
            char_2='two',
            char_3='tree',
            char_4='four'
        )
        ex.save()
        ###
        # add the test plugin
        ###
        for lang in avail_langs:
            add_plugin(ex.placeholder, u"EmptyPlugin", lang)
        # reload instance from database
        ex = Example1.objects.get(pk=ex.pk)
        #get languages
        langs = [lang['code'] for lang in ex.placeholder.get_filled_languages()]
        self.assertEqual(avail_langs, set(langs))

    def test_placeholder_languages_page(self):
        """
        Checks the retrieval of filled languages for a placeholder in a django
        model
        """
        avail_langs = set([u'en', u'de', u'fr'])
        # Setup instances
        page = create_page('test page', 'col_two.html', u'en')
        for lang in avail_langs:
            if lang != u'en':
                create_title(lang, 'test page %s' % lang, page)
        placeholder = page.placeholders.get(slot='col_sidebar')
        ###
        # add the test plugin
        ###
        for lang in avail_langs:
            add_plugin(placeholder, u"EmptyPlugin", lang)
        # reload placeholder from database
        placeholder = page.placeholders.get(slot='col_sidebar')
        # get languages
        langs = [lang['code'] for lang in placeholder.get_filled_languages()]
        self.assertEqual(avail_langs, set(langs))

    @override_settings(TEMPLATE_LOADERS=(
        ('django.template.loaders.cached.Loader', (
            'django.template.loaders.filesystem.Loader',
            'django.template.loaders.app_directories.Loader',
        )),))
    def test_cached_template_not_corrupted_by_placeholder_scan(self):
        """
        This is the test for the low-level code that caused the bug:
        the placeholder scan corrupts the nodelist of the extends node,
        which is retained by the cached template loader, and future
        renders of that template will render the super block twice.
        """

        nodelist = _get_nodelist(get_template("placeholder_tests/test_super_extends_2.html"))
        self.assertNotIn('one',
            nodelist[0].blocks.keys(),
            "test_super_extends_1.html contains a block called 'one', "
            "but _2.html does not.")

        get_placeholders("placeholder_tests/test_super_extends_2.html")

        nodelist = _get_nodelist(get_template("placeholder_tests/test_super_extends_2.html"))
        self.assertNotIn('one',
            nodelist[0].blocks.keys(),
            "test_super_extends_1.html still should not contain a block "
            "called 'one' after rescanning placeholders.")

    @override_settings(TEMPLATE_LOADERS=(
        ('django.template.loaders.cached.Loader', (
            'django.template.loaders.filesystem.Loader',
            'django.template.loaders.app_directories.Loader',
        )),))
    def test_super_extends_not_corrupted_by_placeholder_scan(self):
        """
        This is the test for the symptom of the bug: because the block
        context now contains two copies of the inherited block, that block
        will be executed twice, and if it adds content to {{block.super}},
        that content will be added twice.
        """

        template = get_template("placeholder_tests/test_super_extends_2.html")
        output = template.render(Context({}))
        self.assertEqual(['Whee'], [o for o in output.split('\n')
            if 'Whee' in o])

        get_placeholders("placeholder_tests/test_super_extends_2.html")

        template = get_template("placeholder_tests/test_super_extends_2.html")
        output = template.render(Context({}))
        self.assertEqual(['Whee'], [o for o in output.split('\n')
            if 'Whee' in o])


class PlaceholderActionTests(FakemlngFixtures, CMSTestCase):
    def test_placeholder_no_action(self):
        actions = PlaceholderNoAction()
        self.assertEqual(actions.get_copy_languages(), [])
        self.assertFalse(actions.copy())

    def test_mlng_placeholder_actions_get_copy_languages(self):
        actions = MLNGPlaceholderActions()
        fr = Translations.objects.get(language_code='fr')
        de = Translations.objects.get(language_code='de')
        en = Translations.objects.get(language_code='en')
        fieldname = 'placeholder'
        fr_copy_languages = actions.get_copy_languages(
            fr.placeholder, Translations, fieldname
        )
        de_copy_languages = actions.get_copy_languages(
            de.placeholder, Translations, fieldname
        )
        en_copy_languages = actions.get_copy_languages(
            en.placeholder, Translations, fieldname
        )
        EN = ('en', 'English')
        FR = ('fr', 'French')
        self.assertEqual(set(fr_copy_languages), set([EN]))
        self.assertEqual(set(de_copy_languages), set([EN, FR]))
        self.assertEqual(set(en_copy_languages), set([FR]))

    def test_mlng_placeholder_actions_copy(self):
        actions = MLNGPlaceholderActions()
        fr = Translations.objects.get(language_code='fr')
        de = Translations.objects.get(language_code='de')
        self.assertEqual(fr.placeholder.cmsplugin_set.count(), 1)
        self.assertEqual(de.placeholder.cmsplugin_set.count(), 0)

        new_plugins = actions.copy(de.placeholder, 'fr', 'placeholder', Translations, 'de')
        self.assertEqual(len(new_plugins), 1)

        de = self.reload(de)
        fr = self.reload(fr)

        self.assertEqual(fr.placeholder.cmsplugin_set.count(), 1)
        self.assertEqual(de.placeholder.cmsplugin_set.count(), 1)

    def test_mlng_placeholder_actions_empty_copy(self):
        actions = MLNGPlaceholderActions()
        fr = Translations.objects.get(language_code='fr')
        de = Translations.objects.get(language_code='de')
        self.assertEqual(fr.placeholder.cmsplugin_set.count(), 1)
        self.assertEqual(de.placeholder.cmsplugin_set.count(), 0)

        new_plugins = actions.copy(fr.placeholder, 'de', 'placeholder', Translations, 'fr')
        self.assertEqual(len(new_plugins), 0)

        de = self.reload(de)
        fr = self.reload(fr)

        self.assertEqual(fr.placeholder.cmsplugin_set.count(), 1)
        self.assertEqual(de.placeholder.cmsplugin_set.count(), 0)

    def test_mlng_placeholder_actions_no_placeholder(self):
        actions = MLNGPlaceholderActions()
        Translations.objects.filter(language_code='nl').update(placeholder=None)
        de = Translations.objects.get(language_code='de')
        nl = Translations.objects.get(language_code='nl')
        self.assertEqual(nl.placeholder, None)
        self.assertEqual(de.placeholder.cmsplugin_set.count(), 0)

        okay = actions.copy(de.placeholder, 'nl', 'placeholder', Translations, 'de')
        self.assertEqual(okay, False)

        de = self.reload(de)
        nl = self.reload(nl)

        nl = Translations.objects.get(language_code='nl')
        de = Translations.objects.get(language_code='de')


class PlaceholderModelTests(CMSTestCase):
    def get_mock_user(self, superuser):
        return AttributeObject(
            is_superuser=superuser,
            has_perm=lambda string: False,
        )

    def get_mock_request(self, superuser=True):
        return AttributeObject(
            superuser=superuser,
            user=self.get_mock_user(superuser)
        )

    def test_check_placeholder_permissions_ok_for_superuser(self):
        ph = Placeholder.objects.create(slot='test', default_width=300)
        result = ph.has_change_permission(self.get_mock_request(True))
        self.assertTrue(result)

    def test_check_placeholder_permissions_nok_for_user(self):
        ph = Placeholder.objects.create(slot='test', default_width=300)
        result = ph.has_change_permission(self.get_mock_request(False))
        self.assertFalse(result)

    def test_check_unicode_rendering(self):
        ph = Placeholder.objects.create(slot='test', default_width=300)
        result = force_text(ph)
        self.assertEqual(result, u'test')

    def test_request_placeholders_permission_check_model(self):
        # Setup instance
        ex = Example1.objects.create(
            char_1='one',
            char_2='two',
            char_3='tree',
            char_4='four'
        )
        page_en = create_page('page_en', 'col_two.html', 'en')

        context_en = SekizaiContext()

        # no user: no placeholders but no error either
        factory = RequestFactory()
        context_en['request'] = factory.get(page_en.get_absolute_url())
        render_placeholder(ex.placeholder, context_en, use_cache=False)
        self.assertEqual(len(context_en['request'].placeholders), 0)
        self.assertNotIn(ex.placeholder, context_en['request'].placeholders)

        # request.placeholders is populated for superuser
        context_en['request'] = self.get_request(language="en", page=page_en)
        context_en['request'].user = self.get_superuser()
        render_placeholder(ex.placeholder, context_en, use_cache=False)
        self.assertEqual(len(context_en['request'].placeholders), 1)
        self.assertIn(ex.placeholder, context_en['request'].placeholders)

        # request.placeholders is not populated for staff user with no permission
        user = self.get_staff_user_with_no_permissions()
        context_en['request'] = self.get_request(language="en", page=page_en)
        context_en['request'].user = user
        render_placeholder(ex.placeholder, context_en, use_cache=False)
        self.assertEqual(len(context_en['request'].placeholders), 0)
        self.assertNotIn(ex.placeholder, context_en['request'].placeholders)

        # request.placeholders is populated for staff user with permission on the model
        user.user_permissions.add(Permission.objects.get(codename=get_permission_codename('change', ex._meta)))
        context_en['request'] = self.get_request(language="en", page=page_en)
        context_en['request'].user = get_user_model().objects.get(pk=user.pk)
        render_placeholder(ex.placeholder, context_en, use_cache=False)
        self.assertEqual(len(context_en['request'].placeholders), 1)
        self.assertIn(ex.placeholder, context_en['request'].placeholders)

    def test_request_placeholders_permission_check_page(self):
        page_en = create_page('page_en', 'col_two.html', 'en')
        placeholder_en = page_en.placeholders.get(slot='col_left')

        context_en = SekizaiContext()

        # request.placeholders is populated for superuser
        context_en['request'] = self.get_request(language="en", page=page_en)
        context_en['request'].user = self.get_superuser()
        render_placeholder(placeholder_en, context_en)
        self.assertEqual(len(context_en['request'].placeholders), 1)
        self.assertIn(placeholder_en, context_en['request'].placeholders)

        # request.placeholders is not populated for staff user with no permission
        user = self.get_staff_user_with_no_permissions()
        context_en['request'] = self.get_request(language="en", page=page_en)
        context_en['request'].user = user
        render_placeholder(placeholder_en, context_en)
        self.assertEqual(len(context_en['request'].placeholders), 0)
        self.assertNotIn(placeholder_en, context_en['request'].placeholders)

        # request.placeholders is populated for staff user with permission on the model
        user.user_permissions.add(Permission.objects.get(codename='change_page'))
        context_en['request'] = self.get_request(language="en", page=page_en)
        context_en['request'].user = get_user_model().objects.get(pk=user.pk)
        render_placeholder(placeholder_en, context_en)
        self.assertEqual(len(context_en['request'].placeholders), 1)
        self.assertIn(placeholder_en, context_en['request'].placeholders)

    def test_request_placeholders_permission_check_templatetag(self):
        """
        Tests that {% render_placeholder %} templatetag check for placeholder permission
        """
        page_en = create_page('page_en', 'col_two.html', 'en')
        ex1 = Example1(char_1="char_1", char_2="char_2", char_3="char_3",
                       char_4="char_4")
        ex1.save()
        template = '{% load cms_tags %}{% render_placeholder ex1.placeholder %}'
        context = {'ex1': ex1}

        # request.placeholders is populated for superuser
        request = self.get_request(language="en", page=page_en)
        request.user = self.get_superuser()
        self.render_template_obj(template, context, request)
        self.assertEqual(len(request.placeholders), 2)
        self.assertIn(ex1.placeholder, request.placeholders)

        # request.placeholders is not populated for staff user with no permission
        user = self.get_staff_user_with_no_permissions()
        request = self.get_request(language="en", page=page_en)
        request.user = user
        self.render_template_obj(template, context, request)
        self.assertEqual(len(request.placeholders), 0)
        self.assertNotIn(ex1.placeholder, request.placeholders)

        # request.placeholders is populated for staff user with permission on the model
        user.user_permissions.add(Permission.objects.get(codename='change_example1'))
        request = self.get_request(language="en", page=page_en)
        request.user = get_user_model().objects.get(pk=user.pk)
        self.render_template_obj(template, context, request)
        self.assertEqual(len(request.placeholders), 2)
        self.assertIn(ex1.placeholder, request.placeholders)

    def test_excercise_get_attached_model(self):
        ph = Placeholder.objects.create(slot='test', default_width=300)
        result = ph._get_attached_model()
        self.assertEqual(result, None) # Simple PH - no model

    def test_excercise_get_attached_field_name(self):
        ph = Placeholder.objects.create(slot='test', default_width=300)
        result = ph._get_attached_field_name()
        self.assertEqual(result, None) # Simple PH - no field name

    def test_excercise_get_attached_models_notplugins(self):
        ex = Example1(
            char_1='one',
            char_2='two',
            char_3='tree',
            char_4='four'
        )
        ex.save()
        ph = ex.placeholder
        result = list(ph._get_attached_models())
        self.assertEqual(result, [Example1]) # Simple PH - Example1 model
        add_plugin(ph, TextPlugin, 'en', body='en body')
        result = list(ph._get_attached_models())
        self.assertEqual(result, [Example1]) # Simple PH still one Example1 model

    def test_excercise_get_attached_fields_notplugins(self):
        ex = Example1(
            char_1='one',
            char_2='two',
            char_3='tree',
            char_4='four',
        )
        ex.save()
        ph = ex.placeholder
        result = [f.name for f in list(ph._get_attached_fields())]
        self.assertEqual(result, ['placeholder']) # Simple PH - placeholder field name
        add_plugin(ph, TextPlugin, 'en', body='en body')
        result = [f.name for f in list(ph._get_attached_fields())]
        self.assertEqual(result, ['placeholder']) # Simple PH - still one placeholder field name


class PlaceholderAdminTestBase(CMSTestCase):
    def get_placeholder(self):
        return Placeholder.objects.create(slot='test')

    def get_admin(self):
        admin.autodiscover()
        return admin.site._registry[Example1]

    def get_post_request(self, data):
        return self.get_request(post_data=data)


class PlaceholderAdminTest(PlaceholderAdminTestBase):
    placeholderconf = {'test': {
        'limits': {
            'global': 2,
            'TextPlugin': 1,
        }
    }
    }

    def test_global_limit(self):
        placeholder = self.get_placeholder()
        admin_instance = self.get_admin()
        get_data = {
            'plugin_type': 'LinkPlugin',
            'placeholder_id': placeholder.pk,
            'plugin_language': 'en',
        }
        post_data = {
            'name': 'test',
            'url': 'http://www.example.org/'
        }
        superuser = self.get_superuser()
        with UserLoginContext(self, superuser):
<<<<<<< HEAD
            with SettingsOverride(CMS_PLACEHOLDER_CONF=self.placeholderconf):
                request = self.get_post_request(post_data)
                request.GET = get_data
=======
            with self.settings(CMS_PLACEHOLDER_CONF=self.placeholderconf):
                request = self.get_post_request(data)
>>>>>>> dfd25710
                response = admin_instance.add_plugin(request) # first
                self.assertEqual(response.status_code, 302)
                response = admin_instance.add_plugin(request) # second
                self.assertEqual(response.status_code, 302)
                response = admin_instance.add_plugin(request) # third
                self.assertEqual(response.status_code, 400)
                self.assertEqual(response.content, b"This placeholder already has the maximum number of plugins (2).")

    def test_type_limit(self):
        placeholder = self.get_placeholder()
        admin_instance = self.get_admin()
        data = {
            'plugin_type': 'TextPlugin',
            'placeholder_id': placeholder.pk,
            'plugin_language': 'en',
        }
        superuser = self.get_superuser()
        with UserLoginContext(self, superuser):
            with self.settings(CMS_PLACEHOLDER_CONF=self.placeholderconf):
                request = self.get_post_request(data)
                request.GET = request.POST
                response = admin_instance.add_plugin(request) # first
                self.assertEqual(response.status_code, 302)
                response = admin_instance.add_plugin(request) # second
                self.assertEqual(response.status_code, 400)
                self.assertEqual(response.content,
                                 b"This placeholder already has the maximum number (1) of allowed Text plugins.")

    def test_global_limit_on_plugin_move(self):
        admin_instance = self.get_admin()
        superuser = self.get_superuser()
        source_placeholder = Placeholder.objects.create(slot='source')
        target_placeholder = self.get_placeholder()
        data = {
            'placeholder': source_placeholder,
            'plugin_type': 'LinkPlugin',
            'language': 'en',
        }
        plugin_1 = add_plugin(**data)
        plugin_2 = add_plugin(**data)
        plugin_3 = add_plugin(**data)
        with UserLoginContext(self, superuser):
            with self.settings(CMS_PLACEHOLDER_CONF=self.placeholderconf):
                request = self.get_post_request({'placeholder_id': target_placeholder.pk, 'plugin_id': plugin_1.pk})
                response = admin_instance.move_plugin(request) # first
                self.assertEqual(response.status_code, 200)
                request = self.get_post_request({'placeholder_id': target_placeholder.pk, 'plugin_id': plugin_2.pk})
                response = admin_instance.move_plugin(request) # second
                self.assertEqual(response.status_code, 200)
                request = self.get_post_request({'placeholder_id': target_placeholder.pk, 'plugin_id': plugin_3.pk})
                response = admin_instance.move_plugin(request) # third
                self.assertEqual(response.status_code, 400)
                self.assertEqual(response.content, b"This placeholder already has the maximum number of plugins (2).")

    def test_type_limit_on_plugin_move(self):
        admin_instance = self.get_admin()
        superuser = self.get_superuser()
        source_placeholder = Placeholder.objects.create(slot='source')
        target_placeholder = self.get_placeholder()
        data = {
            'placeholder': source_placeholder,
            'plugin_type': 'TextPlugin',
            'language': 'en',
        }
        plugin_1 = add_plugin(**data)
        plugin_2 = add_plugin(**data)
        with UserLoginContext(self, superuser):
            with self.settings(CMS_PLACEHOLDER_CONF=self.placeholderconf):
                request = self.get_post_request({'placeholder_id': target_placeholder.pk, 'plugin_id': plugin_1.pk})
                response = admin_instance.move_plugin(request) # first
                self.assertEqual(response.status_code, 200)
                request = self.get_post_request({'placeholder_id': target_placeholder.pk, 'plugin_id': plugin_2.pk})
                response = admin_instance.move_plugin(request) # second
                self.assertEqual(response.status_code, 400)
                self.assertEqual(response.content,
                                 b"This placeholder already has the maximum number (1) of allowed Text plugins.")

    def test_no_limit_check_same_placeholder_move(self):
        admin_instance = self.get_admin()
        superuser = self.get_superuser()
        source_placeholder = self.get_placeholder()
        data = {
            'placeholder': source_placeholder,
            'plugin_type': 'LinkPlugin',
            'language': 'en',
        }
        plugin_1 = add_plugin(**data)
        add_plugin(**data)
        with UserLoginContext(self, superuser):
            with self.settings(CMS_PLACEHOLDER_CONF=self.placeholderconf):
                request = self.get_post_request({'placeholder_id': source_placeholder.pk, 'plugin_id': plugin_1.pk,
                                                 'plugin_order': 1, })
                response = admin_instance.move_plugin(request) # first
                self.assertEqual(response.status_code, 200)

    def test_edit_plugin_and_cancel(self):
        placeholder = self.get_placeholder()
        admin_instance = self.get_admin()
        superuser = self.get_superuser()
        with UserLoginContext(self, superuser):
<<<<<<< HEAD
            with SettingsOverride(CMS_PLACEHOLDER_CONF=self.placeholderconf):
                plugin = add_plugin(
                    placeholder=placeholder,
                    plugin_type='TextPlugin',
                    language='en',
                    body='Test'
                )
=======
            with self.settings(CMS_PLACEHOLDER_CONF=self.placeholderconf):
                request = self.get_post_request(data)
                response = admin_instance.add_plugin(request)
                self.assertEqual(response.status_code, 200)
                plugin_id = int(str(response.content).split('edit-plugin/')[1].split("/")[0])
>>>>>>> dfd25710
                data = {
                    'body': 'Hello World',
                }
                request = self.get_post_request(data)
                response = admin_instance.edit_plugin(request, plugin.pk)
                self.assertEqual(response.status_code, 200)
                text_plugin = Text.objects.get(pk=plugin.pk)
                self.assertEqual('Hello World', text_plugin.body)

                # edit again, but this time press cancel
                data = {
                    'body': 'Hello World!!',
                    '_cancel': True,
                }
                request = self.get_post_request(data)
                response = admin_instance.edit_plugin(request, plugin.pk)
                self.assertEqual(response.status_code, 200)
                text_plugin = Text.objects.get(pk=plugin.pk)
                self.assertEqual('Hello World', text_plugin.body)


class PlaceholderPluginPermissionTests(PlaceholderAdminTestBase):
    def _testuser(self):
        User = get_user_model()
        u = User(is_staff=True, is_active=True, is_superuser=False)
        setattr(u, u.USERNAME_FIELD, "test")
        u.set_password("test")
        u.save()
        return u

    def _create_example(self):
        ex = Example1(
            char_1='one',
            char_2='two',
            char_3='tree',
            char_4='four'
        )
        ex.save()
        self._placeholder = ex.placeholder
        self.example_object = ex
        return ex

    def _create_plugin(self):
        self._plugin = add_plugin(self._placeholder, 'TextPlugin', 'en')

    def _give_permission(self, user, model, permission_type, save=True):
        codename = get_permission_codename(permission_type, model._meta)
        user.user_permissions.add(Permission.objects.get(codename=codename))

    def _delete_permission(self, user, model, permission_type, save=True):
        codename = get_permission_codename(permission_type, model._meta)
        user.user_permissions.remove(Permission.objects.get(codename=codename))

    def _post_request(self, user):
        data = {
            'plugin_type': 'TextPlugin',
            'placeholder_id': self._placeholder.pk,
            'plugin_language': 'en',
        }
        request = self.get_post_request(data)
        request.user = self.reload(user)
        request._messages = default_storage(request)
        return request

    def test_plugin_add_requires_permissions(self):
        """User wants to add a plugin to the example app placeholder (with and without perms)"""
        self._test_plugin_action_requires_permissions('add')

    def test_plugin_edit_requires_permissions(self):
        """User wants to edit a plugin to the example app placeholder (with and without perms)"""
        self._test_plugin_action_requires_permissions('change')

    def test_plugin_delete_requires_permissions(self):
        """User wants to delete a plugin to the example app placeholder (with and without perms)"""
        self._test_plugin_action_requires_permissions('delete')

    def _test_plugin_action_requires_permissions(self, key):
<<<<<<< HEAD
        example = self._create_example()
        if key == 'change':
            self._create_plugin()
        normal_guy = self._testuser()
        admin_instance = self.get_admin()
        # check all combinations of plugin, app and object permission
        for perms in itertools.product(*[[False, True]]*3):
            self._set_perms(normal_guy, [Text, Example1, self.example_object], perms, key)
            request = self._post_request(normal_guy)
            if key == 'add':
                request.GET = {
                    'placeholder_id': example.placeholder_id,
                    'plugin_type': 'TextPlugin',
                    'plugin_language': 'en'
                }
                response = admin_instance.add_plugin(request)
            elif key == 'change':
                response = admin_instance.edit_plugin(request, self._plugin.id)
            should_pass = perms[0] and (perms[1] or perms[2])
            if should_pass:
                if key == 'add':
                    expected_status_code = HttpResponseRedirect.status_code
                else:
                    expected_status_code = HttpResponse.status_code
            else:
                expected_status_code = HttpResponseForbidden.status_code
            self.assertEqual(response.status_code, expected_status_code)
=======
        """
        checks all combinations of plugin, app and object permission for all
        available actions (add, delete, change)
        
        * `itertools.product(*[[False, True]]*3)` is an iterable of all combinations available 
           with 3 booleans. e.g : `(True, True, True)`, `(True, True, False)`,  etc.
        * `Text` is the CMSPlugin Model from djangocms_text_ckeditor
        * `Exemple1` is the Model from placeholderapp test app
        * `self.example_object` is an instance of this model which have a placeholder
        * `perms` is a dict with "add", "change" and "delete" keys with corresponding
          permissions assigned to user.
        An user can "action" on a Text plugin if he has "action" perm on the Text plugin AND
        some perms on Model OR instance:
            * `add` plugin needs (`add` OR `change`) on Example1
            * `change` plugin needs (`add` OR `change`) on (Example1 OR example_object)
            * `delete` plugin needs (`add` OR `change` OR `delete`) on (Example1 OR example_object)


        ## Testing performance issue

        This method could tests the 2^3^3 = 512 perms combinations: 
          True/False combinations (2)
          on Plugin, Model and instance (^3) 
          for add, change and delete perms (^3)
        but we remove some unuseful tests :
          * when user has not perm on Plugin, we only test the most permissive case : when he has 
            perms on instance AND model. (nb tests is now (2^3 - (2^2-1))^3 = 125)
          * as adding perm on an instance is currently the same than adding perm to the model, 
            we don't test case of instance perms. (nb tests is now (2^(3-1) - (2^(2-1)-1))^3 = 27)
        """
        self._create_example()
        if key not in ('add', 'change', 'delete'):
            raise Exception("key '%s' is not valid. "
                            "Only 'add', 'change' and 'delete are allowed" % key)
        if key in ('change', 'delete'):
            self._create_plugin()

        # until perms on instance stay the same than perms on Model, we do not test instance perms
        # objects_list = [Text, Example1, self.example_object,]
        objects_list = [Text, Example1]
        objects_labels = [getattr(o, '__name__', 'example_object') for o in objects_list]
        perms_combinations = list(itertools.product(*[[False, True]]*len(objects_list)))

        # only keep False, True* combinations
        for combination in itertools.product(*[[False, True]]*(len(objects_list)-1)):
            if combination == (True,) * (len(objects_list)-1):
                continue  # all True : we keep it
            perms_combinations.remove((False,) + combination)

        request = self._post_request(self._testuser())
        has_perm = getattr(self.get_admin(), 'has_%s_plugin_permission' % key)
        has_perm_kwargs = {'request': request}
        if key in ('change', 'delete'):
            has_perm_kwargs['plugin'] = self._plugin
        elif key == 'add':
            has_perm_kwargs['placeholder'] = self.example_object.placeholder
            has_perm_kwargs['plugin_type'] = 'TextPlugin'
        perms = {}

        for add_perms in perms_combinations:
            self._set_perms(request.user, objects_list, add_perms, 'add')
            perms['add'] = dict(zip(objects_labels, add_perms))
            for change_perms in perms_combinations:
                self._set_perms(request.user, objects_list, change_perms, 'change')
                perms['change'] = dict(zip(objects_labels, change_perms))
                for delete_perms in perms_combinations:
                    self._set_perms(request.user, objects_list, delete_perms, 'delete')
                    perms['delete'] = dict(zip(objects_labels, delete_perms))

                    other_should_pass = (perms['add']['Example1'], perms['change']['Example1'])
                    if self.example_object in objects_list:
                        other_should_pass += (perms['add']['example_object'], perms['change']['example_object'])
                    if key == 'delete':
                        other_should_pass += (perms['delete']['Example1'],)
                        if self.example_object in objects_list:
                            other_should_pass += (perms['delete']['example_object'],)
                    should_pass = perms[key]['Text'] and (True in other_should_pass)
                    if should_pass != has_perm(**has_perm_kwargs):
                        msg = 'User SHOULD %s able to perform "%s" action with those perms : %s'
                        self.fail(msg % ('BE' if should_pass else 'NOT BE', key, perms))
>>>>>>> dfd25710
        # cleanup
        self._set_perms(request.user, objects_list, (False,)*len(objects_list), 'add')
        self._set_perms(request.user, objects_list, (False,)*len(objects_list), 'delete')
        self._set_perms(request.user, objects_list, (False,)*len(objects_list), 'change')

    def _set_perms(self, user, objects, perms, key):
        for obj, perm in zip(objects, perms):
            action = 'give' if perm else 'delete'
            object_key = '_object' if isinstance(obj, models.Model) else ''
            method_name = '_%s%s_permission' % (action, object_key)
            getattr(self, method_name)(user, obj, key)
            # This is 'fragile' as it depends on Django internals
            # This is true for Django < 1.8
            if hasattr(user, '_perm_cache'):
                delattr(user, '_perm_cache')
            # This is true for Django >= 1.8
            if hasattr(user, '_user_perm_cache'):
                delattr(user, '_user_perm_cache')
            if hasattr(user, '_group_perm_cache'):
                delattr(user, '_group_perm_cache')


class PlaceholderConfTests(TestCase):
    def test_get_all_plugins_single_page(self):
        page = create_page('page', 'col_two.html', 'en')
        placeholder = page.placeholders.get(slot='col_left')
        conf = {
            'col_two': {
                'plugins': ['TextPlugin', 'LinkPlugin'],
            },
            'col_two.html col_left': {
                'plugins': ['LinkPlugin'],
            },
        }
        with self.settings(CMS_PLACEHOLDER_CONF=conf):
            plugins = plugin_pool.get_all_plugins(placeholder, page)
            self.assertEqual(len(plugins), 1, plugins)
            self.assertEqual(plugins[0], LinkPlugin)

    def test_get_all_plugins_inherit(self):
        parent = create_page('parent', 'col_two.html', 'en')
        page = create_page('page', constants.TEMPLATE_INHERITANCE_MAGIC, 'en', parent=parent)
        placeholder = page.placeholders.get(slot='col_left')
        conf = {
            'col_two': {
                'plugins': ['TextPlugin', 'LinkPlugin'],
            },
            'col_two.html col_left': {
                'plugins': ['LinkPlugin'],
            },
        }
        with self.settings(CMS_PLACEHOLDER_CONF=conf):
            plugins = plugin_pool.get_all_plugins(placeholder, page)
            self.assertEqual(len(plugins), 1, plugins)
            self.assertEqual(plugins[0], LinkPlugin)


class PlaceholderI18NTest(CMSTestCase):
    def _testuser(self):
        User = get_user_model()
        u = User(is_staff=True, is_active=True, is_superuser=True)
        setattr(u, u.USERNAME_FIELD, "test")
        u.set_password("test")
        u.save()
        return u

    def test_hvad_tabs(self):
        ex = MultilingualExample1.objects.language('en').create(char_1='one', char_2='two')
        self._testuser()
        self.client.login(username='test', password='test')

        response = self.client.get('/de/admin/placeholderapp/multilingualexample1/%d/' % ex.pk)
        self.assertContains(response, '<input type="hidden" class="language_button selected" name="de" />')

    def test_no_tabs(self):
        ex = Example1.objects.create(
            char_1='one',
            char_2='two',
            char_3='one',
            char_4='two',
        )
        self._testuser()
        self.client.login(username='test', password='test')

        response = self.client.get('/de/admin/placeholderapp/example1/%d/' % ex.pk)
        self.assertNotContains(response, '<input type="hidden" class="language_button selected" name="de" />')

    def test_placeholder_tabs(self):
        ex = TwoPlaceholderExample.objects.create(
            char_1='one',
            char_2='two',
            char_3='one',
            char_4='two',
        )
        self._testuser()
        self.client.login(username='test', password='test')

        response = self.client.get('/de/admin/placeholderapp/twoplaceholderexample/%d/' % ex.pk)
        self.assertNotContains(response,
                               """<input type="button" onclick="trigger_lang_button(this,'./?language=en');" class="language_button selected" id="debutton" name="en" value="English">""")<|MERGE_RESOLUTION|>--- conflicted
+++ resolved
@@ -10,12 +10,9 @@
 from django.core.cache import cache
 from django.core.exceptions import ImproperlyConfigured
 from django.db import models
-<<<<<<< HEAD
 from django.http import HttpResponse
 from django.http import HttpResponseForbidden
 from django.http import HttpResponseRedirect
-=======
->>>>>>> dfd25710
 from django.template import TemplateSyntaxError, Template
 from django.template.context import Context, RequestContext
 from django.template.loader import get_template
@@ -1035,14 +1032,9 @@
         }
         superuser = self.get_superuser()
         with UserLoginContext(self, superuser):
-<<<<<<< HEAD
-            with SettingsOverride(CMS_PLACEHOLDER_CONF=self.placeholderconf):
+            with override_settings(CMS_PLACEHOLDER_CONF=self.placeholderconf):
                 request = self.get_post_request(post_data)
                 request.GET = get_data
-=======
-            with self.settings(CMS_PLACEHOLDER_CONF=self.placeholderconf):
-                request = self.get_post_request(data)
->>>>>>> dfd25710
                 response = admin_instance.add_plugin(request) # first
                 self.assertEqual(response.status_code, 302)
                 response = admin_instance.add_plugin(request) # second
@@ -1143,21 +1135,13 @@
         admin_instance = self.get_admin()
         superuser = self.get_superuser()
         with UserLoginContext(self, superuser):
-<<<<<<< HEAD
-            with SettingsOverride(CMS_PLACEHOLDER_CONF=self.placeholderconf):
+            with override_settings(CMS_PLACEHOLDER_CONF=self.placeholderconf):
                 plugin = add_plugin(
                     placeholder=placeholder,
                     plugin_type='TextPlugin',
                     language='en',
                     body='Test'
                 )
-=======
-            with self.settings(CMS_PLACEHOLDER_CONF=self.placeholderconf):
-                request = self.get_post_request(data)
-                response = admin_instance.add_plugin(request)
-                self.assertEqual(response.status_code, 200)
-                plugin_id = int(str(response.content).split('edit-plugin/')[1].split("/")[0])
->>>>>>> dfd25710
                 data = {
                     'body': 'Hello World',
                 }
@@ -1235,7 +1219,6 @@
         self._test_plugin_action_requires_permissions('delete')
 
     def _test_plugin_action_requires_permissions(self, key):
-<<<<<<< HEAD
         example = self._create_example()
         if key == 'change':
             self._create_plugin()
@@ -1263,7 +1246,6 @@
             else:
                 expected_status_code = HttpResponseForbidden.status_code
             self.assertEqual(response.status_code, expected_status_code)
-=======
         """
         checks all combinations of plugin, app and object permission for all
         available actions (add, delete, change)
@@ -1344,7 +1326,6 @@
                     if should_pass != has_perm(**has_perm_kwargs):
                         msg = 'User SHOULD %s able to perform "%s" action with those perms : %s'
                         self.fail(msg % ('BE' if should_pass else 'NOT BE', key, perms))
->>>>>>> dfd25710
         # cleanup
         self._set_perms(request.user, objects_list, (False,)*len(objects_list), 'add')
         self._set_perms(request.user, objects_list, (False,)*len(objects_list), 'delete')
