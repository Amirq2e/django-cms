--- conflicted
+++ resolved
@@ -8,18 +8,14 @@
 from cms.apphook_pool import apphook_pool, ApphookPool
 from cms.models.moderatormodels import PageModeratorState
 from cms.models.pagemodel import Page
-<<<<<<< HEAD
+from cms.models.permissionmodels import GlobalPagePermission
 from cms.models.placeholdermodel import Placeholder
-=======
-from cms.models.permissionmodels import GlobalPagePermission
->>>>>>> 08a4f140
 from cms.test_utils import testcases as base
 from cms.test_utils.testcases import (CMSTestCase, URL_CMS_PAGE_DELETE, 
     URL_CMS_PAGE, URL_CMS_TRANSLATION_DELETE)
 from cms.test_utils.util.context_managers import SettingsOverride
 from cms.test_utils.util.mock import AttributeObject
 from django.conf import settings
-from django.contrib import admin
 from django.contrib.admin.sites import site
 from django.contrib.auth.models import User, Permission
 from django.contrib.sites.models import Site
@@ -389,36 +385,17 @@
         self.assertFalse('soft_root' in experiment.list_filter, experiment.list_filter)
 
 
-<<<<<<< HEAD
 class AdminTestsBase(object):
     @property
     def admin_class(self):
-        return admin.site._registry[Page]
+        return site._registry[Page]
 
 
 class AdminTests(CMSTestCase, AdminTestsBase):
     # TODO: needs tests for actual permissions, not only superuser/normaluser
     
-    fixtures = ['admin_guys.json', 'singlepage.json', 'permlessadmin.json']
-    
-    def get_admin(self):
-        return User.objects.get(username="admin")
-    
-    def get_staff(self):
-        return User.objects.get(username="test")
-    
-    def get_permless(self):
-        return User.objects.get(username="permless")
-=======
-class AdminTests(CMSTestCase):
-    # TODO: needs tests for actual permissions, not only superuser/normaluser
-    
     def setUp(self):
         create_page("testpage", "nav_playground.html", "en")
-    
-    @property
-    def admin_class(self):
-        return admin.site._registry[Page]
     
     def get_admin(self):
         usr = User(username="admin", email="admin@django-cms.org", is_staff=True, is_superuser=True)
@@ -431,97 +408,69 @@
         usr.set_password("permless")
         usr.save()
         return usr
->>>>>>> 08a4f140
     
     def get_page(self):
         return Page.objects.get(pk=1)
     
-<<<<<<< HEAD
     def test_get_moderation_state(self):
         page = self.get_page()
-        with self.login_user_context(self.get_permless()):
+        permless = self.get_permless()
+        admin = self.get_admin()
+        with self.login_user_context(permless):
             request = self.get_request()
             self.assertRaises(Http404, self.admin_class.get_moderation_states,
                               request, page.pk)
-        with self.login_user_context(self.get_admin()):
+        with self.login_user_context(admin):
             request = self.get_request()
             response = self.admin_class.get_moderation_states(request, page.pk)
             self.assertEqual(response.status_code, 200)
             
     def test_remove_delete(self):
         page = self.get_page()
+        permless = self.get_permless()
         admin = self.get_admin()
-        with self.login_user_context(self.get_permless()):
+        with self.login_user_context(permless):
             request = self.get_request()
             self.assertRaises(PermissionDenied, self.admin_class.remove_delete_state,
                               request, page.pk)
-=======
-    def test_get_moderation_state_requires_perms(self):
-        with self.login_user_context(self.get_permless()):
-            request = self.get_request()
-            self.assertRaises(Http404, self.admin_class.get_moderation_states,
-                              request, 1)
-    
-    def test_get_moderation_state(self):
-        with self.login_user_context(self.get_admin()):
-            request = self.get_request()
-            response = self.admin_class.get_moderation_states(request, 1)
-            self.assertEqual(response.status_code, 200)
-            
-    def test_remove_delete_state_requires_perms(self):
-        with self.login_user_context(self.get_permless()):
-            request = self.get_request()
-            self.assertRaises(PermissionDenied, self.admin_class.remove_delete_state,
-                              request, 1)
-            
-    def test_remove_delete_states(self):
-        page = self.get_page()
-        admin = self.get_admin()
->>>>>>> 08a4f140
         PageModeratorState.objects.create(page=page, user=admin, action="DEL")
         with self.login_user_context(admin):
             self.assertEqual(page.pagemoderatorstate_set.get_delete_actions().count(), 1)
             request = self.get_request()
-<<<<<<< HEAD
             response = self.admin_class.remove_delete_state(request, page.pk)
-=======
-            response = self.admin_class.remove_delete_state(request, 1)
->>>>>>> 08a4f140
             self.assertEqual(response.status_code, 302)
             page = self.reload(page)
             self.assertEqual(page.pagemoderatorstate_set.get_delete_actions().count(), 0)
     
-<<<<<<< HEAD
     def test_change_status(self):
         page = self.get_page()
-=======
-    def test_change_status_requires_post(self):
->>>>>>> 08a4f140
-        with self.login_user_context(self.get_permless()):
+        permless = self.get_permless()
+        with self.login_user_context(permless):
             request = self.get_request()
             response = self.admin_class.change_status(request, 1)
             self.assertEqual(response.status_code, 405)
-<<<<<<< HEAD
-        with self.login_user_context(self.get_permless()):
+        with self.login_user_context(permless):
             request = self.get_request(post_data={'no': 'data'})
             response = self.admin_class.change_status(request, page.pk)
             self.assertEqual(response.status_code, 403)
     
     def test_change_innavigation(self):
         page = self.get_page()
-        with self.login_user_context(self.get_permless()):
+        permless = self.get_permless()
+        admin = self.get_admin()
+        with self.login_user_context(permless):
             request = self.get_request()
             response = self.admin_class.change_innavigation(request, page.pk)
             self.assertEqual(response.status_code, 405)
-        with self.login_user_context(self.get_permless()):
+        with self.login_user_context(permless):
             request = self.get_request(post_data={'no':'data'})
             self.assertRaises(Http404, self.admin_class.change_innavigation,
                               request, page.pk + 100)
-        with self.login_user_context(self.get_permless()):
+        with self.login_user_context(permless):
             request = self.get_request(post_data={'no':'data'})
             response = self.admin_class.change_innavigation(request, page.pk)
             self.assertEqual(response.status_code, 403)
-        with self.login_user_context(self.get_admin()):
+        with self.login_user_context(admin):
             request = self.get_request(post_data={'no':'data'})
             old = page.in_navigation
             response = self.admin_class.change_innavigation(request, page.pk)
@@ -531,67 +480,51 @@
 
     def test_change_moderation(self):
         page = self.get_page()
-        with self.login_user_context(self.get_permless()):
+        permless = self.get_permless()
+        admin = self.get_admin()
+        with self.login_user_context(permless):
             request = self.get_request()
             response = self.admin_class.change_moderation(request, page.pk)
             self.assertEqual(response.status_code, 405)
-        with self.login_user_context(self.get_admin()):
+        with self.login_user_context(admin):
             request = self.get_request(post_data={'wrongarg': 'blah'})
             self.assertRaises(Http404, self.admin_class.change_moderation,
                               request, 1)
-        with self.login_user_context(self.get_admin()):
+        with self.login_user_context(admin):
             request = self.get_request(post_data={'moderate': '0'})
             response = self.admin_class.change_moderation(request, page.pk)
             self.assertEqual(response.status_code, 200)
         # TODO: Shouldn't this raise 404?
-        with self.login_user_context(self.get_admin()):
+        with self.login_user_context(admin):
             request = self.get_request(post_data={'moderate': 'zero'})
             response = self.admin_class.change_moderation(request, page.pk)
             self.assertEqual(response.status_code, 200)
-        with self.login_user_context(self.get_admin()):
+        with self.login_user_context(admin):
             request = self.get_request(post_data={'moderate': '1'})
             response = self.admin_class.change_moderation(request, page.pk)
             self.assertEqual(response.status_code, 200)
-        with self.login_user_context(self.get_admin()):
+        with self.login_user_context(admin):
             request = self.get_request(post_data={'moderate': '10'})
             self.assertRaises(Http404, self.admin_class.change_moderation,
                               request, page.pk)
-=======
-    
-    def test_change_status_requires_perms(self):
-        with self.login_user_context(self.get_permless()):
-            url = reverse('admin:cms_page_change_status', args=(1,))
-            response = self.client.post(url, {})
-            self.assertEqual(response.status_code, 403, response.content)
-    
-    def test_change_innavigation_requires_post(self):
-        with self.login_user_context(self.get_permless()):
-            request = self.get_request()
-            response = self.admin_class.change_innavigation(request, 1)
-            self.assertEqual(response.status_code, 405)
-
-    def test_change_moderation_requires_post(self):
-        with self.login_user_context(self.get_permless()):
-            request = self.get_request()
-            response = self.admin_class.change_moderation(request, 1)
-            self.assertEqual(response.status_code, 405)
->>>>>>> 08a4f140
 
     def test_approve_page_requires_perms(self):
-        with self.login_user_context(self.get_permless()):
+        permless = self.get_permless()
+        with self.login_user_context(permless):
             request = self.get_request()
             self.assertRaises(Http404, self.admin_class.approve_page,
                               request, 1)
 
     def test_publish_page_requires_perms(self):
-        with self.login_user_context(self.get_permless()):
+        permless = self.get_permless()
+        with self.login_user_context(permless):
             request = self.get_request()
             response = self.admin_class.publish_page(request, 1)
-<<<<<<< HEAD
             self.assertEqual(response.status_code, 403)
     
     def test_remove_plugin_requires_post(self):
-        with self.login_user_context(self.get_admin()):
+        admin = self.get_admin()
+        with self.login_user_context(admin):
             request = self.get_request()
             self.assertRaises(Http404, self.admin_class.remove_plugin, request)
     
@@ -601,7 +534,9 @@
         page = self.get_page()
         source, target = list(page.placeholders.all())[:2]
         pageplugin = add_plugin(source, 'TextPlugin', 'en', body='test')
-        with self.login_user_context(self.get_permless()):
+        permless = self.get_permless()
+        admin = self.get_admin()
+        with self.login_user_context(permless):
             request = self.get_request()
             response = self.admin_class.move_plugin(request)
             self.assertEqual(response.status_code, 200)
@@ -610,33 +545,33 @@
             response = self.admin_class.move_plugin(request)
             self.assertEqual(response.status_code, 200)
             self.assertEqual(response.content, "error")
-        with self.login_user_context(self.get_admin()):
+        with self.login_user_context(admin):
             request = self.get_request(post_data={'plugin_id': plugin.pk})
             self.assertRaises(Http404, self.admin_class.move_plugin, request)
-        with self.login_user_context(self.get_admin()):
+        with self.login_user_context(admin):
             request = self.get_request(post_data={'ids': plugin.pk})
             self.assertRaises(Http404, self.admin_class.move_plugin, request)
-        with self.login_user_context(self.get_admin()):
+        with self.login_user_context(admin):
             request = self.get_request(post_data={'plugin_id': pageplugin.pk,
                                                   'placeholder': 'invalid-placeholder'})
             response = self.admin_class.move_plugin(request)
             self.assertEqual(response.status_code, 200)
             self.assertEqual(response.content, "error")
-        with self.login_user_context(self.get_permless()):
+        with self.login_user_context(permless):
             request = self.get_request(post_data={'plugin_id': pageplugin.pk,
                                                   'placeholder': target.slot})
             self.assertRaises(Http404, self.admin_class.move_plugin, request)
-        with self.login_user_context(self.get_admin()):
+        with self.login_user_context(admin):
             request = self.get_request(post_data={'plugin_id': pageplugin.pk,
                                                   'placeholder': target.slot})
             response = self.admin_class.move_plugin(request)
             self.assertEqual(response.status_code, 200)
             self.assertEqual(response.content, "ok")
-        with self.login_user_context(self.get_permless()):
+        with self.login_user_context(permless):
             request = self.get_request(post_data={'ids': pageplugin.pk,
                                                   'placeholder': target.slot})
             self.assertRaises(Http404, self.admin_class.move_plugin, request)
-        with self.login_user_context(self.get_admin()):
+        with self.login_user_context(admin):
             request = self.get_request(post_data={'ids': pageplugin.pk,
                                                   'placeholder': target.slot})
             response = self.admin_class.move_plugin(request)
@@ -644,14 +579,15 @@
             self.assertEqual(response.content, "ok")
     
     def test_preview_page(self):
-        with self.login_user_context(self.get_permless()):
+        permless = self.get_permless()
+        with self.login_user_context(permless):
             request = self.get_request()
             self.assertRaises(Http404, self.admin_class.preview_page, request,
                               404)
         page = self.get_page()
         page.publisher_public_id = None
         page.save()
-        with self.login_user_context(self.get_permless()):
+        with self.login_user_context(permless):
             request = self.get_request('/?public=true')
             self.assertRaises(Http404, self.admin_class.preview_page, request,
                               page.pk)
@@ -659,7 +595,7 @@
         page.publisher_public = page
         page.save()
         base_url = page.get_absolute_url()
-        with self.login_user_context(self.get_permless()):
+        with self.login_user_context(permless):
             request = self.get_request('/?public=true')
             response = self.admin_class.preview_page(request, page.pk)
             self.assertEqual(response.status_code, 302)
@@ -682,7 +618,4 @@
         self.assertTrue(self.admin_class.lookup_allowed('site__exact', '1'))
             
     def test_lookup_allowed_published(self):
-        self.assertTrue(self.admin_class.lookup_allowed('published', value='1'))
-=======
-            self.assertEqual(response.status_code, 403)
->>>>>>> 08a4f140
+        self.assertTrue(self.admin_class.lookup_allowed('published', value='1'))