--- conflicted
+++ resolved
@@ -371,11 +371,7 @@
             margin-inline-start: $structure-dragarea-padding-horizontal - 10px;
             cursor: pointer;
             transform: rotate(180deg);
-<<<<<<< HEAD
-            [dir="rtl"] & {
-=======
             &:dir(rtl) {
->>>>>>> 650f31a8
                 transform: rotate(0deg);
             }
         }
@@ -385,11 +381,7 @@
     }
     .cms-dragitem-expanded:before {
         transform: rotate(-90deg);
-<<<<<<< HEAD
-        [dir="rtl"] & {
-=======
         &:dir(rtl) {
->>>>>>> 650f31a8
             transform: rotate(-90deg);
         }
     }
