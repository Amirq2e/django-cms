@charset "utf-8";
/*!
 * @copyright: https://github.com/divio/django-cms
 */

//##############################################################################
<<<<<<< HEAD
// COLORS
// IMPORT SETTINGS
@import "settings/all";

//##############################################################################
// PAGETREE

// colors
$color-font: #666;
$color-border: #dededc;
$color-border-light: #fafafa;
$color-border-medium: #ddd;
$color-background-light: #fefefe;
$color-background-light-hover: #f5f5f5;
$color-background-blue: #f3fbfe;
$color-background-blue-hover: #e6f6fd;

$row-height: 41px;

// pagetree
#sitemap {
    margin: 0;
    margin: 0;
    padding: 0;
    background: $color-background-light;

    a {
        text-decoration: none;
        border: none;
        outline: none;
    }
    a:hover {
        text-decoration: underline;
    }

    li,
    ul {
        list-style-type: none;
    }
    li input.hidden {
        position: absolute;
        left: -9999em;
    }

    // icons
    li a.icon,
    li span.icon,
    li a.preview,
    li a.move,
    li a.copy,
    li a.edit,
    li div.info,
    li div a.addlink,
    li div a.deletelink,
    li div.col-softroot span.icon,
    li div.col-apphook span.icon {
        display: inline-block !important;
        width: 20px;
        height: 20px;
        margin-top: 5px;
        background: url("../img/pagetree/sprite.png") no-repeat 0 0 !important;
    }
    li a.preview {
        margin: 0 2px 0 0;
        background-position: -55px -29px !important;
    }
    li div a.preview-active {
        background-position: -81px -29px !important;
    }
    li a.move {
        margin: 0;
        background-position: -30px -29px !important;
    }
    li a.copy {
        margin: 0;
        background-position: -29px -56px !important;
    }
    li a.edit {
        margin: 0 6px 0 2px;
        background-position: -29px -4px !important;
    }
    li div a.addlink {
        margin: 0;
        padding: 0;
        background-position: -29px -81px !important;
        &:before {
            display: none;
        }
    }
    li div a.deletelink {
        margin: 0;
        padding: 0;
        background-position: -3px -55px !important;
        &:before {
            display: none;
        }
    }
    li div.info {
        margin: 12px 0 0 !important;
        cursor: pointer;
        background-position: -3px -29px !important;
    }
    li a.selector-add {
        margin-top: -1px;
        margin-left: 4px;
        background-position: -20px 0 !important;
    }
    li div .col-softroot span.icon {
        margin: 0 !important;
        background-position: -3px -3px !important;
    }
    li div .col-apphook span.icon {
        margin: 0 !important;
        background-position: -55px -4px !important;
    }

    li a.preview span,
    li a.move span,
    li a.copy span,
    li a.selector-add span,
    li a.addlink span,
    li a.deletelink span,
    li a.edit span,
    li a.advanced-settings span,
    li div.info span,
    .col-navigation input,
    .col-published input {
        display: none;
    }
    // the tree is recalculated once you set the navigation to be
    // shown or hidden. In initialization the calculation is off by
    // 1px so we need to enforce the width for correct placement
    .col-navigation,
    .col-preview {
        width: 26px !important;
    }
    .col-preview a {
        margin: 0 !important;
    }
    .col-actions {
        width: 126px !important;
    }

    // header
    ul.header {
        position: relative;
        top: 1px;
    }
    ul.header,
    ul.header li {
        margin: 0;
        padding: 0;
        border: none;
        background: none;
    }
    ul.header li {
        color: $color-font;
        font-size: 11px;
        font-weight: 400;
        height: 16px;
        padding: 5px 0 4px 5px;
        border-bottom: 1px solid $color-border;
        background: $color-background-light;
        box-sizing: content-box;
    }
    ul.header li .cont {
        height: 15px;
        border: none !important;
        background: none !important;
    }
    ul.header li .col1 {
        font-size: 10px;
    }
    ul.header li .col2 > div {
        font-size: 10px;
        line-height: 14px !important;
        height: auto;
        border: none;
        background: none;
    }

    // row
    li {
        padding-left: 20px;
    }
    li.last {
        background-position: 5px 5px !important;
    }
    li.closed,
    li.open {
        background-position: 0 6px !important;
    }
    li .cont {
        display: block;
        height: $row-height !important;
        overflow: visible !important;
        border-top: 1px solid $color-border !important;
        border-bottom: 1px solid $color-border !important;
        background-color: white;
        margin-top: -1px;
    }
    li.open ul .cont {
        height: $row-height !important;
    }
    .tree-default {
        padding-top: 1px;
        a {
            color: $gray;
            &:hover, &:focus, &:active {
                color: $black !important;
            }
        }
    }
    .tree-default .col-navigation,
    .tree-default .col-published {
        line-height: 30px;
    }
    // add additional border to separate categories
    li.open ul {
        margin-left: 0;
    }

    li .col1 > div {
        text-align: center;
    }
    li .col1 .title {
        white-space: nowrap;
        background: none;
    }
    li .col1 .success {
        color: $color-font;
        padding-left: 10px;
    }
    li .col1 a.changelink {
        display: none;
        line-height: 27px;
        margin: 6px 0 0 10px !important;
    }
    li .col1 .title,
    li .col1 .success {
        display: block;
        line-height: $row-height;
        height: $row-height;
        padding-left: 25px;
    }

    li .move-target-container {
        display: none;
        float: left;
        font-size: 14px;
        line-height: 27px;
    }
    li .move-target-container a:hover {
        text-decoration: none;
    }
    li .move-target {
        display: inline-block;
        padding: 7px 8px;
        border-left: 1px solid $color-border-medium;
    }
    li .move-target:first-child {
        border-left: none;
    }

    li .col2 > div {
        float: left;
        line-height: $row-height !important;
        text-align: center;
        white-space: nowrap;
        width: auto;
        height: $row-height;
        padding: 0 8px;
        border-left: 1px solid $color-border-medium;
        box-sizing: content-box;
    }
    li .col2 > div a,
    li .col2 > div span {
        vertical-align: middle;
    }
    // hide items
    .cont {
        position: relative;
    }
    .col1 {
        display: block;
        float: none !important;
    }
    .col1,
    .col2 {
        position: relative;
        z-index: 10;
    }
    .col2 {
        position: absolute;
        top: 0;
        right: 0;
        z-index: 100;
    }
    .moveable {
        position: relative;
        z-index: 100;
    }
    .moveable.hover,
    .moveable:hover {
        z-index: 1000;
    }
    .moveable.hover .cont,
    .moveable:hover .cont {
        position: relative;
        z-index: 1000;
    }
    .success {
        position: absolute;
        right: 0;
        top: 0;
        padding-right: 10px !important;
        line-height: $row-height;
        height: $row-height;
    }

    // row hover states
    li .cont:hover {
        background: $color-border-light;
    }

    // custom col asignments
    li.moveable .col1 .title {
        background: url("../img/pagetree/tree-li-drag.gif") no-repeat 0 0;
    }
    li .col-language a {
        text-transform: uppercase;
    }

    // edit button
    .cont:hover .col1 a.changelink {
        display: block;
    }

    // active state
    .cont-active {
        background: #f7f7f7;
    }
    .cont-pagetype {
        background: white;
    }

    // drag modus
    li#dragged {
        min-width: 500px;
        z-index: 99999;
        padding-right: 0;
        margin-right: 0;
        background-color: transparent;
        border-right: 1px solid $gray-lighter;
    }
    li#dragged .col2 {
        display: none;
    }

    // info handling
    li .info.hover {
        position: relative;
    }

    // remove backgrounds
    .moveable,
    .tree-default,
    .tree .tree-default ul,
    #dragged {
        background-image: none !important;
    }
    .moveable.open {
        background-image: url("../js/jstree/themes/default/fminus2.gif") !important;
    }
    .moveable.closed {
        background-image: url("../js/jstree/themes/default/fplus2.gif") !important;
    }
    .tree {
        padding-bottom: 4px;
        border-left: 1px solid $white;
        border-bottom: 1px solid $white;
        background: $gray-lightest;
    }

    // additional fixes
    #dragged .removeicon {
        left: 7px !important;
        top: 5px !important;
        z-index: 99 !important;
    }
    #dragged .col2 {
        display: none;
    }

    .title {
        cursor: move;
        &:hover {
            text-decoration: none;
        }
    }
}

// filter button on top right
#changelist-filter-button {
    display: block;
    position: absolute;
    top: 0;
    right: 0;
    z-index: 1000;
    line-height: 30px;
    width: 150px;
    height: auto;
    margin: 0;
    padding: 0 0 0 10px;
    border: 1px solid $color-border-medium;
    border-top: none;
    border-right: none;
    background: $color-border-light;
}
#changelist-filter {
    top: 30px;
    h2 {
        display: none;
    }
}
#changelist-search {
    margin-top: 35px;
    margin-right: 0;
}
// remove background assigned from django
.change-list .filtered {
    min-height: 0;
    background: white !important;
}

// only visible on multiple sites
#site-selector {
    float: left;
    margin: 9px 18px 0 8px;
}

// loader on top right
#loader-message {
    display: none;
    position: fixed;
    top: 0;
    right: 0;
    padding: 4px 8px;
    background: white;
}

#sitemap {
    border: 1px solid $color-border;
    ul.header li .col2 > div {
        padding: 0 8px;
        border-left: 1px solid transparent;
    }
    li .col-language > a {
        position: absolute;
        left: 0;
        top: 0;
        right: 0;
        bottom: 0;
    }
    li .col-language span {
        display: inline-block;
        color: transparent;
        width: 12px !important;
        height: 12px !important;
        margin: 0 !important;
        border: 1px solid transparent;
        border-radius: 7px;
        // colors used within the tree
        &.dirty {
            background-color: #6ba6ff;
            -webkit-animation: pulsate 2.5s ease-out infinite;
               -moz-animation: pulsate 2.5s ease-out infinite;
                    animation: pulsate 2.5s ease-out infinite;
        }
        &.empty {
            border: 1px solid #b3b3b3;
            background-color: transparent;
        }
        &.unpublished {
            background-color: #b3b3b3;
        }
        &.unpublishedparent {
            background-color: #b3b3b3;
        }
        &.published {
            background-color: #65b417;
        }
    }
}

// dropdown for language change
.col-language {
    position: relative;
}
#sitemap .tree li .tooltip {
    display: none;
    position: absolute;
    top: 7px;
    right: 20px;
    z-index: 999999;

    text-align: left;

    border: 1px solid $gray-lighter;
    border-radius: $border-radius-base;
    background-color: $white;

    h3 {
        display: block;
        position: relative;
        z-index: 10;
        color: $gray-light;
        font-size: $font-size-small;
        font-weight: normal;
        text-transform: uppercase;
        padding: 2px 10px;
        margin: 0;
        border-bottom: 1px solid $gray-lighter;
        background: $white;
    }
    a {
        display: block;
        padding: 10px;
        min-width: 100px;
        text-transform: none;
        border-bottom: 1px solid $gray-lighter;
    }
    a:last-child {
        border: none;
    }

    // content
    .inner {
        display: block;
        padding: 10px;
    }
    mark {
        color: $gray-light;
        background: none;
        font-weight: normal;
        font-style: normal;
    }

    // icons
    .icon-publish {
        background: url("../img/pagetree/publish.png") no-repeat 10px 13px;
        padding-left: 30px;
    }
    .icon-unpublish {
        background: url("../img/pagetree/unpublish.png") no-repeat 10px 13px;
        padding-left: 30px;
    }

    // icon on the right
    &:before {
        z-index: 1;
        position: absolute;
        top: 7px;
        content: '';
        left: 100%;
        width: $dropdown-arrow-side;
        height: $dropdown-arrow-side;
        margin-left: -($dropdown-arrow-side / 2);
        transform: rotate(45deg);
        background-color: $submenu-dropdown-bgcolor;
        box-shadow: $dropdown-shadow;
    }

    // special case
    &.info-details {
        top: -4px;
        right: 24px;
    }
}

#marker {
    margin-top: 1px;
}

// animation for publishing
@keyframes pulsate {
    0% {
        opacity: 0.5;
    }
    50% {
        opacity: 1;
    }
    100% {
        opacity: 0.5;
    }
}
=======
// IMPORT SETTINGS
@import "settings/all";
@import "mixins/all";

//##############################################################################
// IMPORT COMPONENTS
@import "components/iconography";
@import "components/pagetree";
>>>>>>> 04af778b
<|MERGE_RESOLUTION|>--- conflicted
+++ resolved
@@ -4,604 +4,6 @@
  */
 
 //##############################################################################
-<<<<<<< HEAD
-// COLORS
-// IMPORT SETTINGS
-@import "settings/all";
-
-//##############################################################################
-// PAGETREE
-
-// colors
-$color-font: #666;
-$color-border: #dededc;
-$color-border-light: #fafafa;
-$color-border-medium: #ddd;
-$color-background-light: #fefefe;
-$color-background-light-hover: #f5f5f5;
-$color-background-blue: #f3fbfe;
-$color-background-blue-hover: #e6f6fd;
-
-$row-height: 41px;
-
-// pagetree
-#sitemap {
-    margin: 0;
-    margin: 0;
-    padding: 0;
-    background: $color-background-light;
-
-    a {
-        text-decoration: none;
-        border: none;
-        outline: none;
-    }
-    a:hover {
-        text-decoration: underline;
-    }
-
-    li,
-    ul {
-        list-style-type: none;
-    }
-    li input.hidden {
-        position: absolute;
-        left: -9999em;
-    }
-
-    // icons
-    li a.icon,
-    li span.icon,
-    li a.preview,
-    li a.move,
-    li a.copy,
-    li a.edit,
-    li div.info,
-    li div a.addlink,
-    li div a.deletelink,
-    li div.col-softroot span.icon,
-    li div.col-apphook span.icon {
-        display: inline-block !important;
-        width: 20px;
-        height: 20px;
-        margin-top: 5px;
-        background: url("../img/pagetree/sprite.png") no-repeat 0 0 !important;
-    }
-    li a.preview {
-        margin: 0 2px 0 0;
-        background-position: -55px -29px !important;
-    }
-    li div a.preview-active {
-        background-position: -81px -29px !important;
-    }
-    li a.move {
-        margin: 0;
-        background-position: -30px -29px !important;
-    }
-    li a.copy {
-        margin: 0;
-        background-position: -29px -56px !important;
-    }
-    li a.edit {
-        margin: 0 6px 0 2px;
-        background-position: -29px -4px !important;
-    }
-    li div a.addlink {
-        margin: 0;
-        padding: 0;
-        background-position: -29px -81px !important;
-        &:before {
-            display: none;
-        }
-    }
-    li div a.deletelink {
-        margin: 0;
-        padding: 0;
-        background-position: -3px -55px !important;
-        &:before {
-            display: none;
-        }
-    }
-    li div.info {
-        margin: 12px 0 0 !important;
-        cursor: pointer;
-        background-position: -3px -29px !important;
-    }
-    li a.selector-add {
-        margin-top: -1px;
-        margin-left: 4px;
-        background-position: -20px 0 !important;
-    }
-    li div .col-softroot span.icon {
-        margin: 0 !important;
-        background-position: -3px -3px !important;
-    }
-    li div .col-apphook span.icon {
-        margin: 0 !important;
-        background-position: -55px -4px !important;
-    }
-
-    li a.preview span,
-    li a.move span,
-    li a.copy span,
-    li a.selector-add span,
-    li a.addlink span,
-    li a.deletelink span,
-    li a.edit span,
-    li a.advanced-settings span,
-    li div.info span,
-    .col-navigation input,
-    .col-published input {
-        display: none;
-    }
-    // the tree is recalculated once you set the navigation to be
-    // shown or hidden. In initialization the calculation is off by
-    // 1px so we need to enforce the width for correct placement
-    .col-navigation,
-    .col-preview {
-        width: 26px !important;
-    }
-    .col-preview a {
-        margin: 0 !important;
-    }
-    .col-actions {
-        width: 126px !important;
-    }
-
-    // header
-    ul.header {
-        position: relative;
-        top: 1px;
-    }
-    ul.header,
-    ul.header li {
-        margin: 0;
-        padding: 0;
-        border: none;
-        background: none;
-    }
-    ul.header li {
-        color: $color-font;
-        font-size: 11px;
-        font-weight: 400;
-        height: 16px;
-        padding: 5px 0 4px 5px;
-        border-bottom: 1px solid $color-border;
-        background: $color-background-light;
-        box-sizing: content-box;
-    }
-    ul.header li .cont {
-        height: 15px;
-        border: none !important;
-        background: none !important;
-    }
-    ul.header li .col1 {
-        font-size: 10px;
-    }
-    ul.header li .col2 > div {
-        font-size: 10px;
-        line-height: 14px !important;
-        height: auto;
-        border: none;
-        background: none;
-    }
-
-    // row
-    li {
-        padding-left: 20px;
-    }
-    li.last {
-        background-position: 5px 5px !important;
-    }
-    li.closed,
-    li.open {
-        background-position: 0 6px !important;
-    }
-    li .cont {
-        display: block;
-        height: $row-height !important;
-        overflow: visible !important;
-        border-top: 1px solid $color-border !important;
-        border-bottom: 1px solid $color-border !important;
-        background-color: white;
-        margin-top: -1px;
-    }
-    li.open ul .cont {
-        height: $row-height !important;
-    }
-    .tree-default {
-        padding-top: 1px;
-        a {
-            color: $gray;
-            &:hover, &:focus, &:active {
-                color: $black !important;
-            }
-        }
-    }
-    .tree-default .col-navigation,
-    .tree-default .col-published {
-        line-height: 30px;
-    }
-    // add additional border to separate categories
-    li.open ul {
-        margin-left: 0;
-    }
-
-    li .col1 > div {
-        text-align: center;
-    }
-    li .col1 .title {
-        white-space: nowrap;
-        background: none;
-    }
-    li .col1 .success {
-        color: $color-font;
-        padding-left: 10px;
-    }
-    li .col1 a.changelink {
-        display: none;
-        line-height: 27px;
-        margin: 6px 0 0 10px !important;
-    }
-    li .col1 .title,
-    li .col1 .success {
-        display: block;
-        line-height: $row-height;
-        height: $row-height;
-        padding-left: 25px;
-    }
-
-    li .move-target-container {
-        display: none;
-        float: left;
-        font-size: 14px;
-        line-height: 27px;
-    }
-    li .move-target-container a:hover {
-        text-decoration: none;
-    }
-    li .move-target {
-        display: inline-block;
-        padding: 7px 8px;
-        border-left: 1px solid $color-border-medium;
-    }
-    li .move-target:first-child {
-        border-left: none;
-    }
-
-    li .col2 > div {
-        float: left;
-        line-height: $row-height !important;
-        text-align: center;
-        white-space: nowrap;
-        width: auto;
-        height: $row-height;
-        padding: 0 8px;
-        border-left: 1px solid $color-border-medium;
-        box-sizing: content-box;
-    }
-    li .col2 > div a,
-    li .col2 > div span {
-        vertical-align: middle;
-    }
-    // hide items
-    .cont {
-        position: relative;
-    }
-    .col1 {
-        display: block;
-        float: none !important;
-    }
-    .col1,
-    .col2 {
-        position: relative;
-        z-index: 10;
-    }
-    .col2 {
-        position: absolute;
-        top: 0;
-        right: 0;
-        z-index: 100;
-    }
-    .moveable {
-        position: relative;
-        z-index: 100;
-    }
-    .moveable.hover,
-    .moveable:hover {
-        z-index: 1000;
-    }
-    .moveable.hover .cont,
-    .moveable:hover .cont {
-        position: relative;
-        z-index: 1000;
-    }
-    .success {
-        position: absolute;
-        right: 0;
-        top: 0;
-        padding-right: 10px !important;
-        line-height: $row-height;
-        height: $row-height;
-    }
-
-    // row hover states
-    li .cont:hover {
-        background: $color-border-light;
-    }
-
-    // custom col asignments
-    li.moveable .col1 .title {
-        background: url("../img/pagetree/tree-li-drag.gif") no-repeat 0 0;
-    }
-    li .col-language a {
-        text-transform: uppercase;
-    }
-
-    // edit button
-    .cont:hover .col1 a.changelink {
-        display: block;
-    }
-
-    // active state
-    .cont-active {
-        background: #f7f7f7;
-    }
-    .cont-pagetype {
-        background: white;
-    }
-
-    // drag modus
-    li#dragged {
-        min-width: 500px;
-        z-index: 99999;
-        padding-right: 0;
-        margin-right: 0;
-        background-color: transparent;
-        border-right: 1px solid $gray-lighter;
-    }
-    li#dragged .col2 {
-        display: none;
-    }
-
-    // info handling
-    li .info.hover {
-        position: relative;
-    }
-
-    // remove backgrounds
-    .moveable,
-    .tree-default,
-    .tree .tree-default ul,
-    #dragged {
-        background-image: none !important;
-    }
-    .moveable.open {
-        background-image: url("../js/jstree/themes/default/fminus2.gif") !important;
-    }
-    .moveable.closed {
-        background-image: url("../js/jstree/themes/default/fplus2.gif") !important;
-    }
-    .tree {
-        padding-bottom: 4px;
-        border-left: 1px solid $white;
-        border-bottom: 1px solid $white;
-        background: $gray-lightest;
-    }
-
-    // additional fixes
-    #dragged .removeicon {
-        left: 7px !important;
-        top: 5px !important;
-        z-index: 99 !important;
-    }
-    #dragged .col2 {
-        display: none;
-    }
-
-    .title {
-        cursor: move;
-        &:hover {
-            text-decoration: none;
-        }
-    }
-}
-
-// filter button on top right
-#changelist-filter-button {
-    display: block;
-    position: absolute;
-    top: 0;
-    right: 0;
-    z-index: 1000;
-    line-height: 30px;
-    width: 150px;
-    height: auto;
-    margin: 0;
-    padding: 0 0 0 10px;
-    border: 1px solid $color-border-medium;
-    border-top: none;
-    border-right: none;
-    background: $color-border-light;
-}
-#changelist-filter {
-    top: 30px;
-    h2 {
-        display: none;
-    }
-}
-#changelist-search {
-    margin-top: 35px;
-    margin-right: 0;
-}
-// remove background assigned from django
-.change-list .filtered {
-    min-height: 0;
-    background: white !important;
-}
-
-// only visible on multiple sites
-#site-selector {
-    float: left;
-    margin: 9px 18px 0 8px;
-}
-
-// loader on top right
-#loader-message {
-    display: none;
-    position: fixed;
-    top: 0;
-    right: 0;
-    padding: 4px 8px;
-    background: white;
-}
-
-#sitemap {
-    border: 1px solid $color-border;
-    ul.header li .col2 > div {
-        padding: 0 8px;
-        border-left: 1px solid transparent;
-    }
-    li .col-language > a {
-        position: absolute;
-        left: 0;
-        top: 0;
-        right: 0;
-        bottom: 0;
-    }
-    li .col-language span {
-        display: inline-block;
-        color: transparent;
-        width: 12px !important;
-        height: 12px !important;
-        margin: 0 !important;
-        border: 1px solid transparent;
-        border-radius: 7px;
-        // colors used within the tree
-        &.dirty {
-            background-color: #6ba6ff;
-            -webkit-animation: pulsate 2.5s ease-out infinite;
-               -moz-animation: pulsate 2.5s ease-out infinite;
-                    animation: pulsate 2.5s ease-out infinite;
-        }
-        &.empty {
-            border: 1px solid #b3b3b3;
-            background-color: transparent;
-        }
-        &.unpublished {
-            background-color: #b3b3b3;
-        }
-        &.unpublishedparent {
-            background-color: #b3b3b3;
-        }
-        &.published {
-            background-color: #65b417;
-        }
-    }
-}
-
-// dropdown for language change
-.col-language {
-    position: relative;
-}
-#sitemap .tree li .tooltip {
-    display: none;
-    position: absolute;
-    top: 7px;
-    right: 20px;
-    z-index: 999999;
-
-    text-align: left;
-
-    border: 1px solid $gray-lighter;
-    border-radius: $border-radius-base;
-    background-color: $white;
-
-    h3 {
-        display: block;
-        position: relative;
-        z-index: 10;
-        color: $gray-light;
-        font-size: $font-size-small;
-        font-weight: normal;
-        text-transform: uppercase;
-        padding: 2px 10px;
-        margin: 0;
-        border-bottom: 1px solid $gray-lighter;
-        background: $white;
-    }
-    a {
-        display: block;
-        padding: 10px;
-        min-width: 100px;
-        text-transform: none;
-        border-bottom: 1px solid $gray-lighter;
-    }
-    a:last-child {
-        border: none;
-    }
-
-    // content
-    .inner {
-        display: block;
-        padding: 10px;
-    }
-    mark {
-        color: $gray-light;
-        background: none;
-        font-weight: normal;
-        font-style: normal;
-    }
-
-    // icons
-    .icon-publish {
-        background: url("../img/pagetree/publish.png") no-repeat 10px 13px;
-        padding-left: 30px;
-    }
-    .icon-unpublish {
-        background: url("../img/pagetree/unpublish.png") no-repeat 10px 13px;
-        padding-left: 30px;
-    }
-
-    // icon on the right
-    &:before {
-        z-index: 1;
-        position: absolute;
-        top: 7px;
-        content: '';
-        left: 100%;
-        width: $dropdown-arrow-side;
-        height: $dropdown-arrow-side;
-        margin-left: -($dropdown-arrow-side / 2);
-        transform: rotate(45deg);
-        background-color: $submenu-dropdown-bgcolor;
-        box-shadow: $dropdown-shadow;
-    }
-
-    // special case
-    &.info-details {
-        top: -4px;
-        right: 24px;
-    }
-}
-
-#marker {
-    margin-top: 1px;
-}
-
-// animation for publishing
-@keyframes pulsate {
-    0% {
-        opacity: 0.5;
-    }
-    50% {
-        opacity: 1;
-    }
-    100% {
-        opacity: 0.5;
-    }
-}
-=======
 // IMPORT SETTINGS
 @import "settings/all";
 @import "mixins/all";
@@ -609,5 +11,4 @@
 //##############################################################################
 // IMPORT COMPONENTS
 @import "components/iconography";
-@import "components/pagetree";
->>>>>>> 04af778b
+@import "components/pagetree";