@charset "utf-8";
/*!
 * @copyright:	https://github.com/divio/django-cms
 */

//######################################################################################################################
// #IMPORT SETTINGS#
@import "settings";

//######################################################################################################################
// #PAGETREE#

// colors
$color-font: #666;

$color-border: #dededc;
$color-border-light: #fafafa;
$color-border-medium: #ddd;

$color-background-light: #fefefe;
$color-background-light-hover: #f5f5f5;

$color-background-blue: #f3fbfe;
$color-background-blue-hover: #e6f6fd;

// pagetree
#sitemap {
	padding:0; margin:0; margin:0; background:$color-background-light;

	a { text-decoration:none; outline:none; border:none; }
	a:hover { text-decoration:underline; }

	li, ul { list-style-type:none; }
	li input.hidden { position: absolute; left: -9999em; }

	// icons
	li a.icon, li span.icon, li a.move, li a.copy, li a.edit, li a.advanced-settings, li span.info {
		display: inline-block; width: 18px; height: 18px; margin-top:5px;
		background: url('../../img/pagetree/sprite.png') no-repeat 0 0; }
	li a.move { background-position:-20px -20px; margin-top:0; }
	li a.copy { background-position:-40px -60px;  margin-top:0; }
    li a.edit { background-position:-40px -20px;  margin-top:0; }
    li a.advanced-settings { background-position:-60px -60px; margin-top:0; }
    li span.info { background-position:-81px -20px; margin-top:-1px; cursor:pointer; }

	li a.selector-add { background-position:-20px 0; margin-left:4px; margin-top:-1px; }

	li a.addlink,
	li a.deletelink { display:inline-block; width:10px; height:10px; padding:0; margin:0 0 0 4px; background-position:0 0; }
	li .col-softroot span.icon { background-position:-80px 0; margin-top:0; }
	li .col-apphook span.icon { background-position:-40px -80px; margin-top:0; }


	li a.move span, li a.copy span, li a.selector-add span,
	li a.addlink span, li a.deletelink span, li a.edit span, li a.advanced-settings span, li span.info span,
	.col-navigation input, .col-published input { display:none; }

	// header
	ul.header { position:relative; top:1px; }
	ul.header, ul.header li { padding:0; margin:0; border:none; background:none; }
	ul.header li { color:$color-font; font-size:11px; font-weight:400; height:16px; padding:5px 0 4px 5px;
		border-bottom:1px solid $color-border; background:$color-background-light; }
	ul.header li .cont { height:15px; border:none !important; background:none !important; }
	ul.header li .col1 { font-size:10px; }
	ul.header li .col2 > div { font-size:10px; line-height:14px; border:none; background:none; }

	// row
	li .cont { display:block; border-top:1px solid $color-border !important; }
	li.open > .cont { border-bottom:1px solid $color-border !important; }
	li.open ul .cont { border-top:none !important; border-bottom:1px solid $color-border !important; }
	li.moveable > div { border-bottom:none !important; }
	li.last.leaf .cont, li.last.closed .cont { border-bottom:none !important; }
	.tree-default .col-navigation, .tree-default .col-published { line-height:30px; }


	li .col1 > div { text-align:center; }
	li .col1 .title { background:none; }
	li .col1 .success { color:$color-font; padding-left:10px; }
	li .col1 a.changelink { display:none; line-height:27px; margin:6px 0 0 10px !important; }
	li .col1 .title, li .col1 .success { float:left; line-height:29px; height:28px; padding-left:20px; }

	li .move-target-container { display:none; float:left;
		font-size: 14px; line-height:27px; margin-right:10px; }
	li .move-target-container a:hover { text-decoration: none; }
	li .move-target { display:inline-block; padding: 2px 8px; border-left: 1px solid $color-border-medium; }
	li .move-target:first-child { border-left:none; }

	li .col2 > div {
		float:left; line-height:28px; white-space:nowrap; text-align:center;
		width:auto; height:28px; padding:0 5px; border-left:1px solid $color-border-medium;
	}
	li .col2 > div a, li .col2 > div span { vertical-align:middle; }

	// row hover states
	li .cont:hover { background:$color-border-light; }

	// custom col asignments
	li.moveable .col1 .title { background:url('../../img/pagetree/tree-li-drag.gif') no-repeat 0 0; }
	li .col-language a { text-transform:uppercase; }

	// edit button
	.cont:hover .col1 a.changelink { display:block; }

	// drag modus
	li#dragged { min-width:500px; }
	li#dragged .col2 { display:none; }

	// info handling
	.info-details { display:none; }
	li .info:hover { position:relative;
		.info-details { display:block; }
	}
	.info-details { cursor:default;
		position:absolute; right:-6px; top:-6px; z-index:100;
		text-align:left; line-height:18px; padding:5px 10px;
		background:white; border:1px solid #ccc; @include border-radius(3px 0 3px 3px);
		mark { font-weight:bold; background:none; font-style:normal;
			@include inline-block(); min-width:100px; }
		span { display:inline !important; }
	}
}

// filter button on top right
#changelist-filter-button { line-height:30px;
	display:block; position:absolute; right:0; top:0; z-index:1000;
	width:150px; height:auto; padding:0 0 0 10px; margin:0;
	border:1px solid $color-border-medium; border-right:none; border-top:none; background:$color-border-light;
}
#changelist-filter { top:30px;
	h2 { display:none; }
}
// remove background assigned from django
.change-list .filtered { min-height:auto; background:white !important; }

// only visible on multiple sites
#site-selector { float:left; margin:9px 18px 0 8px; }

// loader on top right
#loader-message { position:fixed; top:0; right:0; padding:4px 8px; background:white; display:none; }

/* TODO this should be defined inside djangocms-admin.css instead */
#sitemap {
	border:1px solid $color-border;
	ul.header li .col2 > div { padding:0 5.5px; }
	li .col-softroot span.icon {
		width: 18px !important; height: 18px !important; margin:0 !important;
		background: url('../../img/pagetree/sprite.png') -80px 0 no-repeat !important; }
	li .col-apphook span.icon {
		width: 18px !important; height: 18px !important; margin:0 !important;
		background: url('../../img/pagetree/sprite.png') -40px -80px no-repeat !important; }
	li .col-language span {
		width:14px !important; height:14px !important; margin:-3px 0 0 !important;
		@include inline-block();
		@include border-radius(7px);
		color: transparent;
		// colors used within the tree
		&.dirty { background-color:#6ba6ff;
			-webkit-animation:pulsate 2.5s ease-out infinite;
			-moz-animation:pulsate 2.5s ease-out infinite;
			animation:pulsate 2.5s ease-out infinite;
		}
		&.empty { background-color:#e8e9e5; }
<<<<<<< HEAD
		&.unpublished { background-color:#ff324a; }
=======
		&.unpublished { background-color:#ff2942; }
        &.unpublishedparent { background-color:#ff7787; }
>>>>>>> a9ed4e4e
		&.published { background-color:#65b417; }
	 }
	 li .cont { overflow:visible !important; }
}

// animation for publishing
@-webkit-keyframes pulsate {
    0% { opacity:0.5; }
    50% { opacity:1; }
    100% { opacity:0.5; }
}<|MERGE_RESOLUTION|>--- conflicted
+++ resolved
@@ -160,12 +160,8 @@
 			animation:pulsate 2.5s ease-out infinite;
 		}
 		&.empty { background-color:#e8e9e5; }
-<<<<<<< HEAD
-		&.unpublished { background-color:#ff324a; }
-=======
 		&.unpublished { background-color:#ff2942; }
         &.unpublishedparent { background-color:#ff7787; }
->>>>>>> a9ed4e4e
 		&.published { background-color:#65b417; }
 	 }
 	 li .cont { overflow:visible !important; }
