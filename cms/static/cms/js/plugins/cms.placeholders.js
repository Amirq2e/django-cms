/*##################################################|*/
/* #CMS.PLACEHOLDERS# */
(function($) {
// CMS.$ will be passed for $
$(document).ready(function () {
	/*!
	 * Placeholders
	 * @version: 2.0.0
	 * @description: Adds one-time placeholder handling
	 */
	CMS.Placeholders = new CMS.Class({

		initialize: function (placeholers, plugins, options) {
			this.placeholders = $(placeholers);
			this.plugins = $(plugins);
			this.options = $.extend(true, {}, this.options, options);

			this.toolbar = $('#cms_toolbar');
			this.tooltip = this.toolbar.find('.cms_placeholders-tooltip');
			this.bars = this.placeholders.find('.cms_placeholder-bar');
			this.sortables = $('.cms_draggables'); // use global scope
			this.clipboard = this.toolbar.find('.cms_clipboard');
			this.dragging = false;
			this.click = (document.ontouchstart !== null) ? 'click.cms' : 'tap.cms';

			// this.dragitems = $('.cms_draggable');
			this.dropareas = $('.cms_droppable');

			this.timer = function () {};
			this.state = false;

			// handle all draggables one time initialization
			this._setupPlaceholders(this.placeholders);
			this._setupPlugins(this.plugins);

			this._events();
			this._preventEvents();
			this._drag();
			this._clipboard();
		},

		// initial methods
		_setupPlaceholders: function (placeholders) {
			var that = this;

			// ensure collapsables work
			this._collapsables(placeholders.find('.cms_draggable'));

			// add global collapsable events
			placeholders.find('.cms_placeholder-title').bind(this.click, function () {
				($(this).hasClass('cms_placeholder-title-expanded')) ? that._collapseAll($(this)) : that._expandAll($(this));
			});

			// check which button should be shown for collapsemenu
			placeholders.each(function (index, item) {
				var els = $(item).find('.cms_dragitem-collapsable');
				var open = els.filter('.cms_dragitem-expanded');
				if(els.length === open.length && (els.length + open.length !== 0)) {
					$(item).find('.cms_placeholder-title').addClass('cms_placeholder-title-expanded');
				}
			});
		},

		_setupPlugins: function (plugins) {
			var that = this;

			plugins.bind('mouseover mouseout', function (e) {
				e.stopPropagation();

				if(e.type === 'mouseover') {
					var name = $(this).data('settings').plugin_name;
<<<<<<< HEAD
					that.tooltip.css('visibility', 'visible').show().find('span').text(name);
					that.tooltip.data('plugin_id', $(this).data('settings').plugin_id);
=======
					that.tooltip.show().find('span').html(name);
>>>>>>> e1a57fd5
				} else {
					that.tooltip.css('visibility', 'hidden').hide();
				}
			});

			// attach tooltip event for touch devices
			this.tooltip.bind('touchstart.cms', function () {
				$('#cms_plugin-' + $(this).data('plugin_id')).trigger('dblclick');
			});
		},

		// public methods
		getId: function (el) {
			// cancel if no element is defined
			if(el === undefined || el === null || el.length <= 0) return false;

			var id = null;

			if(el.hasClass('cms_plugin')) {
				id = el.attr('id').replace('cms_plugin-', '');
			} else if(el.hasClass('cms_draggable')) {
				id = el.attr('id').replace('cms_draggable-', '');
			} else {
				id = el.attr('id').replace('cms_placeholder-bar-', '');
			}

			return id;
		},

		// private methods
		_events: function () {
			var that = this;

			// this sets the correct position for the edit tooltip
			$(document.body).bind('mousemove.cms', function (e) {
				// so lets figure out where we are
				var offset = 20;
				var bound = $(document).width();
				var pos = e.pageX + that.tooltip.outerWidth(true) + offset;

				that.tooltip.css({
					'left': (pos >= bound) ? e.pageX - that.tooltip.outerWidth(true) - offset : e.pageX + offset,
					'top': e.pageY - 12
				});
			});
		},

		_drag: function () {
			var that = this;
			var dropped = false;
			var droparea = null;
			var dropzone = null;

			this.sortables.nestedSortable({
				'items': '.cms_draggable',
				'handle': '.cms_dragitem',
				'placeholder': 'cms_droppable',
				'connectWith': this.sortables,
				'tolerance': 'pointer',
				'toleranceElement': '> div',
				'dropOnEmpty': true,
				'forcePlaceholderSize': true,
				'helper': 'clone',
				'appendTo': 'body',
				'cursor': 'move',
				'opacity': 0.4,
				'zIndex': 999999,
				'delay': 100,
				'refreshPositions': true,
				// nestedSortable
				'listType': 'div.cms_draggables',
				'doNotClear': true,
				'disableNestingClass': 'cms_draggable-disabled',
				'errorClass': 'cms_draggable-disallowed',
				'hoveringClass': 'cms_draggable-hover',
				// methods
				'start': function (e, ui) {
					that.dragging = true;
					// show empty
					$('.cms_droppable-empty-wrapper').show();
					// ensure all menus are closed
					$('.cms_dragitem .cms_submenu').hide();
					// remove classes from empty dropzones
					$('.cms_droppable-empty').removeClass('cms_draggable-disallowed');
					// fixes placeholder height
					ui.placeholder.height(ui.item.height());
					// show placeholder without entries
					$('.cms_draggables').each(function () {
						if($(this).children().length === 0) {
							$(this).show();
						}
					});
				},

				'stop': function (event, ui) {
					that.dragging = false;
					// hide empty
					$('.cms_droppable-empty-wrapper').hide();

					// cancel if isAllowed returns false
					if(!that.state) return false;

					// handle dropped event
					if(dropped) {
						droparea.prepend(ui.item);
						dropped = false;
					}

					// we pass the id to the updater which checks within the backend the correct place
					var id = ui.item.attr('id').replace('cms_draggable-', '');
					var plugin = $('#cms_plugin-' + id);
						plugin.trigger('cms.placeholder.update');

					// update clipboard entries
					that._updateClipboard(ui.item);

					// reset placeholder without entries
					$('.cms_draggables').each(function () {
						if($(this).children().length === 0) {
							$(this).hide();
						}
					});
				},
				'isAllowed': function(placeholder, placeholderParent, originalItem) {
					// getting restriction array
					var bounds = [];
					// save original state events
					var original = $('#cms_plugin-' + that.getId(originalItem));
					// cancel if item has no settings
					if(original.data('settings') === undefined) return false;
					var type = original.data('settings').plugin_type;
					// prepare variables for bound
					var holder = placeholder.parent().prevAll('.cms_placeholder-bar').first();
					var plugin = $('#cms_plugin-' + that.getId(placeholder.closest('.cms_draggable')));

					// now set the correct bounds
					if(dropzone) bounds = dropzone.data('settings').plugin_restriction;
					if(plugin.length) bounds = plugin.data('settings').plugin_restriction;
					if(holder.length) bounds = holder.data('settings').plugin_restriction;

					// if restrictions is still empty, proceed
					that.state = (bounds.length <= 0 || $.inArray(type, bounds) !== -1) ? true : false;

					return that.state;
				}
			});

			// attach escape event to cancel dragging
			$(document).bind('keyup.cms', function(e, cancel){
				if(e.keyCode === 27 || cancel) {
					that.state = false;
					that.sortables.sortable('cancel');
				}
			});

			// define droppable helpers
			this.dropareas.droppable({
				'greedy': true,
				'accept': '.cms_draggable',
				'tolerance': 'pointer',
				'activeClass': 'cms_draggable-allowed',
				'hoverClass': 'cms_draggable-hover-allowed',
				'over': function (event) {
					dropzone = $(event.target).parent().prev();
					if(!that.state) $(event.target).addClass('cms_draggable-disallowed');
				},
				'out': function (event) {
					dropzone = null;
					$(event.target).removeClass('cms_draggable-disallowed');
				},
				'drop': function (event) {
					dropped = true;
					droparea = $(event.target).parent().nextAll('.cms_draggables').first();
				}
			});
		},

		_clipboard: function () {
			var that = this;
			var remove = this.clipboard.find('.cms_clipboard-empty a');
			var triggers = this.clipboard.find('.cms_clipboard-triggers a');
			var containers = this.clipboard.find('.cms_clipboard-containers > .cms_draggable');
			var position = 220;
			var speed = 100;
			var timer = function () {};

			// add remove event
			remove.bind(this.click, function (e) {
				e.preventDefault();
				CMS.API.Toolbar.openAjax($(this).attr('href'), $(this).attr('data-post'));
			});

			// add animation events
			triggers.bind('mouseenter mouseleave', function (e) {
				e.preventDefault();
				// clear timeout
				clearTimeout(timer);

				if(e.type === 'mouseleave') hide();

				triggers = that.clipboard.find('.cms_clipboard-triggers a');
				containers = that.clipboard.find('.cms_clipboard-containers > .cms_draggable');
				var index = that.clipboard.find('.cms_clipboard-triggers a').index(this);
				var el = containers.eq(index);
				// cancel if element is already open
				if(el.data('open') === true) return false;

				// show element
				containers.stop().css({ 'margin-left': -position }).data('open', false);
				el.stop().animate({ 'margin-left': 0 }, speed);
				el.data('open', true);
			});
			containers.bind('mouseover mouseleave', function (e) {
				// clear timeout
				clearTimeout(timer);

				// cancel if we trigger mouseover
				if(e.type === 'mouseover') return false;

				// we need a little timer to detect if we should hide the menu
				hide();
			});

			function hide() {
				timer = setTimeout(function () {
					containers.stop().css({ 'margin-left': -position }).data('open', false);
				}, speed);
			}
		},

		_updateClipboard: function () {
			// cancel if there is no clipboard available
			if(!this.clipboard.length) return false;

			var containers = this.clipboard.find('.cms_clipboard-containers .cms_draggable');
			var triggers = this.clipboard.find('.cms_clipboard-triggers .cms_clipboard-numbers');

			var lengthContainers = containers.length;
			var lengthTriggers = triggers.length;

			// only proceed if the items are not in sync
			if(lengthContainers === lengthTriggers) return false;

			// set visible elements
			triggers.hide();
			for(var i = 0; i < lengthContainers; i++) {
				triggers.eq(i).show();
			}

			// remove clipboard if empty
			if(lengthContainers <= 0) this.clipboard.remove();
		},

		_collapsables: function (draggables) {
			var that = this;
			var settings = CMS.API.Toolbar.getSettings();

			// attach events to draggable
			draggables.find('> .cms_dragitem-collapsable').bind(this.click, function () {
				var el = $(this);
				var id = that.getId($(this).parent());
				var settings = CMS.API.Toolbar.getSettings();
					settings.states = settings.states || [];

				// collapsable function and save states
				if(el.hasClass('cms_dragitem-expanded')) {
					settings.states.splice(settings.states.indexOf(id), 1);
					el.removeClass('cms_dragitem-expanded').parent().find('> .cms_draggables').hide();
				} else {
					settings.states.push(id);
					el.addClass('cms_dragitem-expanded').parent().find('> .cms_draggables').show();
				}

				// save settings
				CMS.API.Toolbar.setSettings(settings);
			});
			// adds double click event
			draggables.bind('dblclick', function (e) {
				e.stopPropagation();
				$('#cms_plugin-' + that.getId($(this))).trigger('dblclick');
			});

			// removing dublicate entries
			var sortedArr = settings.states.sort();
			var filteredArray = [];
			for(var i = 0; i < sortedArr.length; i++) {
				if(sortedArr[i] !== sortedArr[i + 1]) {
					filteredArray.push(sortedArr[i]);
				}
			}
			settings.states = filteredArray;

			// save cleaned array
			CMS.API.Toolbar.setSettings(settings);

			// loop through the items
			$.each(CMS.API.Toolbar.getSettings().states, function (index, id) {
				var el = $('#cms_draggable-' + id);
					el.find('> .cms_draggables').show();
					el.find('> .cms_dragitem').addClass('cms_dragitem-expanded');
			});
		},

		_expandAll: function (el) {
			var items = el.closest('.cms_placeholder').find('.cms_dragitem-collapsable');
			// cancel if there are no items
			if(!items.length) return false;
			items.each(function () {
				if(!$(this).hasClass('cms_dragitem-expanded')) $(this).trigger('click.cms');
			});

			el.addClass('cms_placeholder-title-expanded');
		},

		_collapseAll: function (el) {
			var items = el.closest('.cms_placeholder').find('.cms_dragitem-collapsable');
			items.each(function () {
				if($(this).hasClass('cms_dragitem-expanded')) $(this).trigger('click.cms');
			});

			el.removeClass('cms_placeholder-title-expanded');
		},

		_preventEvents: function () {
			var clicks = 0;
			var delay = 500;
			var timer = function () {};

			// unbind click event if already initialized
			this.plugins.find('a').bind(this.click, function (e) {
				e.preventDefault();

				// increment
				clicks++;

				// single click
				if(clicks === 1) {
					timer = setTimeout(function () {
						clicks = 0;
						// cancel if link contains a hash
						if($(e.currentTarget).attr('href').indexOf('#') === 0) return false;
						// we need to redirect to the default behaviours
						// all events will be lost in edit mode, use '#' if href should not be triggered
						window.location.href = $(e.currentTarget).attr('href');
					}, delay);
				}

				// double click
				if(clicks === 2) {
					clearTimeout(timer);
					clicks = 0;
				}
			});
		}

	});

	/*!
	 * PlaceholderItem
	 * @version: 2.0.0
	 * @description: Adds individual handling
	 */
	CMS.PlaceholderItem = new CMS.Class({

		options: {
			'type': '', // bar, plugin or generic
			'placeholder_id': null,
			'plugin_type': '',
			'plugin_id': null,
			'plugin_language': '',
			'plugin_parent': null,
			'plugin_order': null,
			'plugin_breadcrumb': [],
			'plugin_restriction': [],
			'urls': {
				'add_plugin': '',
				'edit_plugin': '',
				'move_plugin': '',
				'copy_plugin': '',
				'cut_plugin': ''
			}
		},

		initialize: function (container, options) {
			this.container = $('[id="' + container + '"]');
			this.options = $.extend(true, {}, this.options, options);

			this.body = $(document);
			this.csrf = CMS.API.Toolbar.options.csrf;
			this.timer = function () {};
			this.timeout = 250;
			this.focused = false;
			this.click = (document.ontouchstart !== null) ? 'click.cms' : 'tap.cms';

			// bind data element to the container
			this.container.data('settings', this.options);

			// handler for placeholder bars
			if(this.options.type === 'bar') this._setBar();

			// handler for all generic plugins
			if(this.options.type === 'plugin') this._setPlugin();

			// handler for specific static items
			if(this.options.type === 'generic') this._setGeneric();
		},

		// initial methods
		_setBar: function () {
			// attach event to the bar menu
			this._setSubnav(this.container.find('.cms_submenu'));
		},

		_setPlugin: function () {
			var that = this;

			var plugin = this.container;
			var draggables = $('.cms_draggables');
			var draggable = $('#cms_draggable-' + this.options.plugin_id);
			var dragitem = draggable.find('> .cms_dragitem');
			var timer = function () {};

			var options = draggable.find('.cms_submenu:eq(0)');
			var allOptions = draggables.find('.cms_submenu');

			// PLUGIN EVENTS
			plugin.bind('dblclick', function (e) {
				e.preventDefault();
				e.stopPropagation();

				that.editPlugin(that.options.urls.edit_plugin, that.options.plugin_name, that.options.plugin_breadcrumb);
			});

			plugin.bind('mousedown mouseup mousemove', function (e) {
				if(e.type !== 'mousemove') e.stopPropagation();

				if(e.type === 'mousedown' && (e.which !== 3 || e.button !== 2)) {
					// start countdown
					timer = setTimeout(function () {
						CMS.API.Toolbar._enableDragMode(300);
						CMS.API.Toolbar.setActive(plugin.data('settings').plugin_id);
					}, 500);
				} else {
					clearTimeout(timer);
				}
			});

			// attach event to the plugin menu
			this._setSubnav(draggable.find('> .cms_dragitem .cms_submenu'));

			// DRAGGABLE EVENTS
			dragitem.bind('mouseenter', function (e) {
				e.preventDefault();
				e.stopPropagation();

				allOptions.hide();
				options.show();
			});
			draggable.bind('mouseenter mouseleave mouseover', function (e) {
				e.preventDefault();
				e.stopPropagation();

				if(that.focused) return false;

				if(e.type === 'mouseenter' || e.type === 'mouseover') $(this).data('active', true);
				if(e.type === 'mouseleave') {
					$(this).data('active', false);
					allOptions.hide();
				}

				// add timeout to determine if we should hide the element
				setTimeout(function () {
					if(!$(e.currentTarget).data('active')) {
						$(e.currentTarget).find('.cms_submenu:eq(0)').hide();
					}
				}, 100);
			});
			draggable.find('> .cms_dragitem').bind('mousedown mouseup mousemove', function (e) {
				if(e.type === 'mousedown') {
					// start countdown
					timer = setTimeout(function () {
						CMS.API.Toolbar._enableEditMode(300);
						CMS.API.Toolbar.setActive(plugin.data('settings').plugin_id);
						$(document).bind('mousemove.keypress', function () {
							$(document).trigger('keyup.cms', [true]);
							setTimeout(function () {
								$(document).unbind('mousemove.keypress');
							}, 1000);
						});
					}, 500);
				} else {
					clearTimeout(timer);
				}
			});

			// update plugin position
			this.container.bind('cms.placeholder.update', function (e) {
				e.stopPropagation();
				that.movePlugin();
			});
		},

		_setGeneric: function () {
			var that = this;

			this.container.bind('dblclick', function (e) {
				e.preventDefault();
				that.editPlugin(that.options.urls.edit_plugin, that.options.plugin_name, []);
			});

			this.container.bind('mouseenter.cms.placeholder mouseleave.cms.placeholder', function (e) {
				// add tooltip event to every placeholder
				(e.type === 'mouseenter') ? CMS.API.Placeholders.tooltip.show() : CMS.API.Placeholders.tooltip.hide();
			});
		},

		// public methods
		addPlugin: function (type, name, parent) {
			var that = this;
			var data = {
				'placeholder_id': this.options.placeholder_id,
				'plugin_type': type,
				'plugin_parent': parent || '',
				'plugin_language': this.options.plugin_language,
				'csrfmiddlewaretoken': this.csrf
			};

			$.ajax({
				'type': 'POST',
				'url': this.options.urls.add_plugin,
				'data': data,
				'success': function (data) {
					that.editPlugin(data.url, name, data.breadcrumb);
				},
				'error': function (jqXHR) {
					var msg = 'The following error occured while adding a new plugin: ';
					// trigger error
					that._showError(msg + jqXHR.status + ' ' + jqXHR.statusText);
				}
			});
		},

		editPlugin: function (url, name, breadcrumb) {
			// trigger modal window
			this._openModal(url, name, breadcrumb);
		},

		movePlugin: function () {
			var that = this;

			var plugin = $('#cms_plugin-' + this.options.plugin_id);
			var dragitem = $('#cms_draggable-' + this.options.plugin_id);

			// SETTING POSITION
			// after we insert the plugin onto its new place, we need to figure out whats above it
			var parent_id = this._getId(dragitem.prev('.cms_draggable'));

			if(parent_id) {
				// if we find a previous item, attach it afterwards
				plugin.insertAfter($('#cms_plugin-' + parent_id));
			} else {
				// if we dont find out, we need to figure out where it belongs and get the previous item
				dragitem.parent().parent().next().prepend(plugin);
			}

			// SAVING POSITION
			var placeholder_id = this._getId(dragitem.parents('.cms_draggables').last().prevAll('.cms_placeholder-bar').first());
			var plugin_parent = this._getId(dragitem.parent().closest('.cms_draggable'));
			var plugin_order = this._getIds(dragitem.siblings('.cms_draggable').andSelf());

			// cancel here if we have no placeholder id
			if(placeholder_id === false) return false;

			// gather the data for ajax request
			var data = {
				'placeholder_id': placeholder_id,
				'plugin_id': this.options.plugin_id,
				'plugin_parent': plugin_parent || '',
				 // this is a hack: when moving to different languages use the global language
				'plugin_language': this.options.page_language,
				'plugin_order': plugin_order,
				'csrfmiddlewaretoken': CMS.API.Toolbar.options.csrf
			};

			$.ajax({
				'type': 'POST',
				'url': this.options.urls.move_plugin,
				'data': data,
				'success': function (response) {
					// if response is reload
					if(response.reload) CMS.API.Helpers.reloadBrowser();

					// TODO: show only if(response.status)
					that._showSuccess(dragitem);
				},
				'error': function (jqXHR) {
					var msg = 'An error occured during the update.';
					// trigger error
					that._showError(msg + jqXHR.status + ' ' + jqXHR.statusText);
				}
			});

			// show publish button
			$('.cms_btn-publish').addClass('cms_btn-publish-active').parent().show();
		},

		copyPlugin: function (cut) {
			var that = this;
			var data = {
				'source_placeholder_id': this.options.placeholder_id,
				'source_plugin_id': this.options.plugin_id || '',
				'source_language': this.options.plugin_language,
				'target_placeholder_id': CMS.API.Toolbar.options.clipboard,
				'target_language': this.options.plugin_language,
				'csrfmiddlewaretoken': this.csrf
			};

			// determine if we are using copy or cut
			var url = (cut) ? this.options.urls.cut_plugin : this.options.urls.copy_plugin;

			$.ajax({
				'type': 'POST',
				'url': url,
				'data': data,
				'success': function () {
					// refresh browser after success
					CMS.API.Helpers.reloadBrowser();
				},
				'error': function (jqXHR) {
					var msg = 'The following error occured while copying the plugin: ';
					// trigger error
					that._showError(msg + jqXHR.status + ' ' + jqXHR.statusText);
				}
			});
		},

		// private methods
		_setSubnav: function (nav) {
			var that = this;

			nav.bind('mouseenter mouseleave tap.cms', function (e) {
				e.preventDefault();
				e.stopPropagation();
				(e.type === 'mouseenter') ? that._showSubnav($(this)) : that._hideSubnav($(this));
			});

			nav.find('a').bind('click.cms tap.cms', function (e) {
				e.preventDefault();
				e.stopPropagation();

				// show loader and make sure scroll doesn't jump
				CMS.API.Toolbar._showLoader(true);
				CMS.API.Toolbar._disableScroll(false);

				var el = $(this);

				// set switch for subnav entries
				switch(el.attr('data-rel')) {
					case 'add':
						that.addPlugin(el.attr('href').replace('#', ''), el.text(), that._getId(el.closest('.cms_draggable')));
						break;
					case 'edit':
						that.editPlugin(that.options.urls.edit_plugin, that.options.plugin_name, that.options.plugin_breadcrumb);
						break;
					case 'copy':
						that.copyPlugin();
						break;
					/*case 'stack':
						//that.stackPlugin();
						break;*/
					default:
						CMS.API.Toolbar._showLoader(false);
						that._delegate(el);
				}
			});

			nav.find('input').bind('keyup focus blur click', function (e) {
				if(e.type === 'focus') that.focused = true;
				if(e.type === 'blur') {
					that.focused = false;
					that._hideSubnav(nav);
				}
				if(e.type === 'keyup') {
					clearTimeout(that.timer);
					// keybound is not required
					that.timer = setTimeout(function () {
						that._searchSubnav(nav, $(e.currentTarget).val());
					}, 100);
				}
			});

			// set data attributes
			nav.find('.cms_submenu-dropdown').each(function () {
				$(this).data('top', $(this).css('top'))
			});

			// prevent propagnation
			nav.bind(this.click, function (e) {
				e.stopPropagation();
			});
		},

		_showSubnav: function (nav) {
			var that = this;
			var dropdown = nav.find('.cms_submenu-dropdown');
			var offset = parseInt(dropdown.data('top'));

			// clearing
			clearTimeout(this.timer);

			// add small delay before showing submenu
			this.timer = setTimeout(function () {
				// reset z indexes
				var reset = $('.cms_placeholder .cms_submenu').parentsUntil('.cms_placeholder');
					reset.css('z-index', 0);

				var parents = nav.parentsUntil('.cms_placeholder');
					parents.css('z-index', 999);

				// show subnav
				nav.find('.cms_submenu-quicksearch').show();

				// set visible states
				nav.find('> .cms_submenu-dropdown').show();
			}, 100);

			// add key events
			$(document).unbind('keydown.cms');
			$(document).bind('keydown.cms', function (e) {
				var anchors = nav.find('.cms_submenu-item:visible a');
				var index = anchors.index(anchors.filter(':focus'));

				// bind arrow down and tab keys
				if(e.keyCode === 40 || e.keyCode === 9) {
					e.preventDefault();
					if(index >= 0 && index < anchors.length - 1) {
						anchors.eq(index + 1).focus();
					} else {
						anchors.eq(0).focus();
					}
				}

				// bind arrow up keys
				if(e.keyCode === 38) {
					e.preventDefault();
					if(anchors.is(':focus')) {
						anchors.eq(index - 1).focus();
					} else {
						anchors.eq(anchors.length).focus();
					}
				}

				// hide subnav when hitting enter or escape
				if(e.keyCode === 13 || e.keyCode === 27) {
					that._hideSubnav(nav);
				}
			});

			if($(window).height() + $(window).scrollTop() - nav.offset().top - dropdown.height() <= 0) {
				dropdown.css('top', 'auto');
				dropdown.css('bottom', offset + 4);
			} else {
				dropdown.css('top', offset);
				dropdown.css('bottom', 'auto');
			}

			// enable scroll
			CMS.API.Toolbar._disableScroll(true);

			// set relativity
			$('.cms_placeholder').css({
				'position': 'relative',
				'z-index': 99
			});
			nav.closest('.cms_placeholder').css('z-index', 999);
		},

		_hideSubnav: function (nav) {
			clearTimeout(this.timer);

			var that = this;
			// cancel if quicksearch is focues
			if(this.focused) return false;

			// set correct active state
			nav.closest('.cms_draggable').data('active', false);

			this.timer = setTimeout(function () {
				// set visible states
				nav.find('> .cms_submenu-dropdown').hide();
				nav.find('.cms_submenu-quicksearch').hide();
				// reset search
				nav.find('input').val('');
				that._searchSubnav(nav, '');
			}, this.timeout);

			// enable scroll
			CMS.API.Toolbar._disableScroll(false);

			// reset relativity
			$('.cms_placeholder').css('position', '');
		},

		_searchSubnav: function (nav, value) {
			var items = nav.find('.cms_submenu-item');
			var titles = nav.find('.cms_submenu-item-title');

			// cancel if value is zero
			if(value === '') {
				items.add(titles).show();
				return false;
			}

			// loop through items and figure out if we need to hide items
			items.find('a, span').each(function (index, item) {
				item = $(item);
				var text = item.text().toLowerCase();
				var search = value.toLowerCase();

				(text.indexOf(search) >= 0) ? item.parent().show() : item.parent().hide();
			});

			// check if a title is matching
			titles.filter(':visible').each(function (index, item) {
				titles.hide();
				$(item).nextUntil('.cms_submenu-item-title').show();
			});

			// always display title of a category
			items.filter(':visible').each(function (index, item) {
				if($(item).prev().hasClass('cms_submenu-item-title')) {
					$(item).prev().show();
				} else {
					$(item).prevUntil('.cms_submenu-item-title').last().prev().show();
				}
			});

			// if there is no element visible, show only first categoriy
			nav.find('.cms_submenu-dropdown').show();
			if(items.add(titles).filter(':visible').length <= 0) {
				nav.find('.cms_submenu-dropdown').hide();
			}
		},

		_getId: function (el) {
			return CMS.API.Placeholders.getId(el);
		},

		_getIds: function (els) {
			var array = [];
			els.each(function () {
				array.push(CMS.API.Placeholders.getId($(this)));
			});
			return array;
		},

		_openModal: function (url, name, breadcrumb) {
			return CMS.API.Toolbar.openModal(url, name, breadcrumb);
		},

		_showError: function (msg) {
			return CMS.API.Toolbar.showError(msg);
		},

		_showSuccess: function (el) {
			var tpl = $('<div class="cms_dragitem-success"></div>');
			el.append(tpl);
			// start animation
			tpl.fadeOut(function () {
				$(this).remove()
			});
		},

		_delegate: function (el) {
			return CMS.API.Toolbar._delegate(el);
		}

	});

});
})(CMS.$);<|MERGE_RESOLUTION|>--- conflicted
+++ resolved
@@ -69,12 +69,8 @@
 
 				if(e.type === 'mouseover') {
 					var name = $(this).data('settings').plugin_name;
-<<<<<<< HEAD
-					that.tooltip.css('visibility', 'visible').show().find('span').text(name);
+					that.tooltip.css('visibility', 'visible').show().find('span').html(name);
 					that.tooltip.data('plugin_id', $(this).data('settings').plugin_id);
-=======
-					that.tooltip.show().find('span').html(name);
->>>>>>> e1a57fd5
 				} else {
 					that.tooltip.css('visibility', 'hidden').hide();
 				}
