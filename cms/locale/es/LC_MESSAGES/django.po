--- conflicted
+++ resolved
@@ -37,11 +37,7 @@
 msgstr ""
 "Project-Id-Version: django CMS\n"
 "Report-Msgid-Bugs-To: \n"
-<<<<<<< HEAD
-"POT-Creation-Date: 2022-05-23 23:22+0200\n"
-=======
 "POT-Creation-Date: 2022-05-31 20:29+0200\n"
->>>>>>> cda666b8
 "PO-Revision-Date: 2010-11-30 06:47+0000\n"
 "Last-Translator: Pier Jose Gotta Perez <piegope@protonmail.com>, 2020\n"
 "Language-Team: Spanish (http://www.transifex.com/divio/django-cms/language/es/)\n"
@@ -949,11 +945,7 @@
 msgid "Please correct the error below."
 msgid_plural "Please correct the errors below."
 msgstr[0] "Por favor, corrija el error de abajo."
-<<<<<<< HEAD
-msgstr[1] ""
-=======
 msgstr[1] "Por favor, corrija los errores de abajo."
->>>>>>> cda666b8
 msgstr[2] "Por favor, corrija los errores de abajo."
 
 msgid "All permissions"
