{% load i18n l10n %}

{% language request.toolbar.toolbar_language %}
<div id="cms_toolbar" class="cms_reset{% if not user.is_authenticated %} cms_toolbar-auth{% endif %}{% if debug %} cms_toolbar-debug{% endif %}" dir="ltr">

	{# debug, tooltip #}
	<div class="cms_debug-bar"></div>
	<div class="cms_tooltip">{% trans "Double-click to edit" %}<span></span></div>

	{# start: toolbar #}
	<div class="cms_toolbar">
		<div class="cms_toolbar-left">
			{% include "cms/toolbar/items/logo.html" %}

			{% if not user.is_authenticated %}
			{% include "cms/toolbar/items/login.html" %}
			{% else %}
			<ul class="cms_toolbar-item cms_toolbar-item-navigation">
				{% for item in request.toolbar.get_left_items %}
					{{ item.render }}
				{% endfor %}
			</ul>
			{% endif %}
		</div>

		<div class="cms_toolbar-right">
			{% for item in request.toolbar.get_right_items %}
				{{ item.render }}
			{% endfor %}
			{% if request.toolbar.can_change %}
			<div class="cms_toolbar-item cms_toolbar-item_switch{% if not request.toolbar.edit_mode %} cms_toolbar-item_switch-active{% endif %}">
				<a href="{% if request.toolbar.edit_mode %}?edit_off{% else %}?edit{% endif %}">
					<span class="cms_toolbar-item_switch-on">{% trans "Live" %}</span>
					<span class="cms_toolbar-item_switch-off">{% trans "Draft" %}</span>
				</a>
				<span class="cms_toolbar-item_switch-knob">{% trans "Change" %}</span>
			</div>
			{% endif %}
		</div>
	</div>
	<div class="cms_toolbar-trigger"><a href="#">{% trans "Toggle toolbar" %}</a></div>
	{# end: toolbar #}

	{# start: messages #}
	<div class="cms_messages">
		<div class="cms_messages-close"></div>
		<div class="cms_messages-inner"></div>
	</div>
	{# end: messages #}

	{# start: sidebar #}
	<div class="cms_sideframe">
		<div class="cms_sideframe-resize"><span class="cms_sideframe-knob"></span></div>
		<div class="cms_sideframe-frame"></div>
		<div class="cms_sideframe-shim"></div>
		<div class="cms_sideframe-btn">
			<div class="cms_sideframe-close"></div>
			<div class="cms_sideframe-hide"></div>
			<div class="cms_sideframe-maximize"></div>
		</div>
		<div class="cms_sideframe-copy"></div>
	</div>
	{# end: sidebar #}

	{# start: clipboard #}
	{{ clipboard }}
	{# end: clipboard #}

	{# start: modal #}
	<div class="cms_modal">
		<div class="cms_modal-head">
			<span class="cms_modal-title">&nbsp;</span>
			<span class="cms_modal-collapse" title="minimize">-</span>
			<span class="cms_modal-maximize" title="maximize">+</span>
			<span class="cms_modal-close" title="close">x</span>
		</div>
		<div class="cms_modal-body">
			<div class="cms_modal-shim"></div>
			<div class="cms_modal-frame"></div>
		</div>
		<div class="cms_modal-foot">
			<div class="cms_modal-breadcrumb">
				<span class="cms_modal-breadcrumb-title">{% trans "Start" %}</span>
				<span class="cms_modal-breadcrumb-items">&nbsp;</span>
			</div>
			<div class="cms_modal-buttons"></div>
			<div class="cms_modal-resize"></div>
		</div>
	</div>
	{# end: modal #}

	{# start: structure #}
	<div class="cms_structure">
		<div class="cms_structure-content">
			{% for placeholder in request.toolbar.placeholders.values %}
			<div class="cms_dragarea cms_dragarea-{{ placeholder.pk|unlocalize }}{% if placeholder.is_static %} cms_dragarea-static{% endif %}">
				{% include "cms/toolbar/dragbar.html" with placeholder=placeholder language=language %}

				{# <div class="cms_dragitem cms_dragitem-1888"> #}
				<div class="cms_draggables">
				{% with placeholder.slot as slot %}
				{% for plugin in placeholder.get_cached_plugins %}
					{% include "cms/toolbar/dragitem.html" with plugin=plugin %}
				{% endfor %}
				{% endwith %}
				</div>
				{# </div> #}
			</div>
			{% endfor %}
		</div>
		<div class="cms_structure-dimmer"></div>
	</div>
	{# end: structure #}

<<<<<<< HEAD
    {% if request.toolbar.redirect_url %}
       <div class="cms_redirect_overlay">
           {% trans "Redirect prevented because of toolbar." %}
           {% trans "This page redirects to:" %} <a href="{{ request.toolbar.redirect_url }}" target="_blank">{{ request.toolbar.redirect_url }}</a>
       </div>
    {% endif %}
=======
	{% if request.toolbar.redirect_url %}
	<div class="cms_screenblock">
		<div class="cms_screenblock-inner">
			<h1>{% trans "This page has no preview!" %}</h1>
			<p>{% trans "It is being redirected to:" %} <a href="{{ request.toolbar.redirect_url }}" target="_blank">{{ request.toolbar.redirect_url }}</a></p>
		</div>
	</div>
	{% endif %}
>>>>>>> 8c4eda45
</div>
{% endlanguage %}<|MERGE_RESOLUTION|>--- conflicted
+++ resolved
@@ -112,14 +112,6 @@
 	</div>
 	{# end: structure #}
 
-<<<<<<< HEAD
-    {% if request.toolbar.redirect_url %}
-       <div class="cms_redirect_overlay">
-           {% trans "Redirect prevented because of toolbar." %}
-           {% trans "This page redirects to:" %} <a href="{{ request.toolbar.redirect_url }}" target="_blank">{{ request.toolbar.redirect_url }}</a>
-       </div>
-    {% endif %}
-=======
 	{% if request.toolbar.redirect_url %}
 	<div class="cms_screenblock">
 		<div class="cms_screenblock-inner">
@@ -128,6 +120,5 @@
 		</div>
 	</div>
 	{% endif %}
->>>>>>> 8c4eda45
 </div>
 {% endlanguage %}