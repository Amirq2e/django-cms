--- conflicted
+++ resolved
@@ -1,76 +1,24 @@
 {% extends "admin/change_list.html" %}
-<<<<<<< HEAD
-{% load i18n admin_static admin_list cms_admin cms_js_tags cms_static %}
-=======
-{% load i18n admin_list admin_static admin_urls cms_admin cms_js_tags %}
->>>>>>> b5cdd669
+{% load i18n admin_list admin_static admin_urls cms_admin %}
 
 {# TODO might not need that #}
 {% block title %}{% trans "List of pages" %}{% endblock %}
 {% block bodyclass %}change-list{% endblock %}
 {% block coltype %}flex{% endblock %}
-<<<<<<< HEAD
-{% block extrastyle %}
-{{ block.super }}
-<link rel="stylesheet" href="{% static_with_version "cms/css/cms.base.css" %}" type="text/css" />
-<link rel="stylesheet" href="{% static_with_version "cms/css/cms.pagetree.css" %}" type="text/css" />
-<link rel="stylesheet" href="{% static_with_version "cms/js/jstree/tree_component.css" %}" type="text/css" />
-{% if cl.is_filtered %}
-<link rel="stylesheet" href="{% static_with_version "cms/js/jstree/themes/default/style.css" %}" type="text/css" />
-{% endif %}
-{% endblock extrastyle %}
-
-{% block extrahead %}
-{{ block.super }}
-{% block jquery %}{% endblock %}
-{# load nonconflict pre and post files to fix conflict if there is another jQuery loaded #}
-{# the code is included by a external file because the code has to be loaded into a python file where the wizard is loaded as well #}
-<script src="{% static_with_version "cms/js/modules/jquery.noconflict.pre.js" %}" type="text/javascript"></script>
-<script src="{% static_with_version "cms/js/dist/bundle.admin.base.min.js" %}" type="text/javascript"></script>
-{# load changelist and jstree #}
-<script src="{% static_with_version "cms/js/dist/bundle.admin.changelist.min.js" %}" type="text/javascript"></script>
-<script>
-(function($) {
-// CMS.$ will be passed for $
-$(document).ready(function () {
-    // bind csrf token to the header
-    CMS.API.Helpers.csrf('{{ csrf_token }}');
-
-    // initialize tree
-    new CMS.TreeManager({
-        'settings': {
-            'staticPath': '{{ STATIC_URL }}',
-            'permission': {{ CMS_PERMISSION|bool }},
-            'debug': {{ DEBUG|bool }},
-            'filtered': {{ cl.is_filtered|bool }}
-        },
-        'lang': {
-            'success': '{% filter escapejs %}{% trans "Successfully moved" %}{% endfilter %}',
-            'changes': '{% filter escapejs %}{% trans "Changes within the tree might require a refresh." %}{% endfilter %}',
-            'error': '{% filter escapejs %}{% trans "An error occured. Please reload the page" %}{% endfilter %}',
-            'publish': '{% filter escapejs %}{% trans "Are you sure you want to § this page?" %}{% endfilter %}'
-        }
-    });
-});
-})(CMS.$);
-</script>
-<script src="{% static_with_version "cms/js/modules/jquery.noconflict.post.js" %}" type="text/javascript"></script>
-=======
 {% block date_hierarchy %}{% date_hierarchy cl %}{% endblock %}
 {% block pagination %}{% endblock %}
 
 {% block extrahead %}
     {{ block.super }}
     {# INFO: we need to add styles here instead of "extrastyle" to avoid conflicts with adminstyle #}
-    <link rel="stylesheet" href="{% static 'cms/css/cms.base.css' %}">
-    <link rel="stylesheet" href="{% static 'cms/css/cms.pagetree.css' %}">
-    <script src="{% static 'cms/js/modules/jquery.noconflict.pre.js' %}"></script>
-    <script src="{% static 'cms/js/dist/bundle.admin.base.min.js' %}"></script>
-    <script src="{% static 'cms/js/libs/jstree/jstree.js' %}"></script>
-    <script src="{% static 'cms/js/libs/jstree/jstree.grid.js' %}"></script>
-    <script src="{% static 'cms/js/modules/cms.pagetree.js' %}"></script>
-    <script src="{% static 'cms/js/modules/jquery.noconflict.post.js' %}"></script>
->>>>>>> b5cdd669
+    <link rel="stylesheet" href="{% static_with_version 'cms/css/cms.base.css' %}">
+    <link rel="stylesheet" href="{% static_with_version 'cms/css/cms.pagetree.css' %}">
+    <script src="{% static_with_version 'cms/js/modules/jquery.noconflict.pre.js' %}"></script>
+    <script src="{% static_with_version 'cms/js/dist/bundle.admin.base.min.js' %}"></script>
+    <script src="{% static_with_version 'cms/js/libs/jstree/jstree.js' %}"></script>
+    <script src="{% static_with_version 'cms/js/libs/jstree/jstree.grid.js' %}"></script>
+    <script src="{% static_with_version 'cms/js/modules/cms.pagetree.js' %}"></script>
+    <script src="{% static_with_version 'cms/js/modules/jquery.noconflict.post.js' %}"></script>
 {% endblock extrahead %}
 
 {% if not is_popup %}
