{% extends "admin/change_list.html" %}
{% load i18n admin_list admin_static admin_urls cms_admin %}

{# TODO might not need that #}
{% block title %}{% trans "List of pages" %}{% endblock %}
{% block bodyclass %}change-list{% endblock %}
{% block coltype %}flex{% endblock %}
{% block date_hierarchy %}{% date_hierarchy cl %}{% endblock %}
{% block pagination %}{% endblock %}

{% block extrahead %}
    {{ block.super }}
    {# INFO: we need to add styles here instead of "extrastyle" to avoid conflicts with adminstyle #}
<<<<<<< HEAD
    <link rel="stylesheet" href="{% static 'cms/css/cms.base.css' %}">
    <link rel="stylesheet" href="{% static 'cms/css/cms.pagetree.css' %}">
    <script src="{% static 'cms/js/modules/jquery.noconflict.pre.js' %}"></script>
    <script src="{% static 'cms/js/dist/bundle.admin.base.min.js' %}"></script>
    <script src="{% static 'cms/js/dist/bundle.admin.pagetree.min.js' %}"></script>
    <script src="{% static 'cms/js/modules/jquery.noconflict.post.js' %}"></script>
=======
    <link rel="stylesheet" href="{% static_with_version 'cms/css/cms.base.css' %}">
    <link rel="stylesheet" href="{% static_with_version 'cms/css/cms.pagetree.css' %}">
    <script src="{% static_with_version 'cms/js/modules/jquery.noconflict.pre.js' %}"></script>
    <script src="{% static_with_version 'cms/js/dist/bundle.admin.base.min.js' %}"></script>
    <script src="{% static_with_version 'cms/js/libs/jstree/jstree.js' %}"></script>
    <script src="{% static_with_version 'cms/js/libs/jstree/jstree.grid.js' %}"></script>
    <script src="{% static_with_version 'cms/js/modules/cms.pagetree.js' %}"></script>
    <script src="{% static_with_version 'cms/js/modules/jquery.noconflict.post.js' %}"></script>
>>>>>>> 2446ccbe
{% endblock extrahead %}

{% if not is_popup %}
    {% block breadcrumbs %}
        <div class="breadcrumbs">
            <a href="{% url 'admin:index' %}">{% trans "Home" %}</a> &rsaquo;
            <a href="{% url 'admin:app_list' app_label=opts.app_label %}">{{ opts.app_config.verbose_name }}</a> &rsaquo;
            {{ opts.verbose_name_plural|capfirst|escape }}
            {# TODO might remove this or add reset #}
            {% if request.REQUEST.q %}
            &rsaquo; {% trans "Search" %}
            {% endif %}
        </div>
    {% endblock %}
{% endif %}

{% block object-tools %}
    <ul class="object-tools">
        {% if has_recover_permission %}
            <li>
                <a href="{% url opts|admin_urlname:'recoverlist' %}" class="recoverlink">
                    {% blocktrans with cl.opts.verbose_name_plural|escape as name %}
                        Recover deleted {{ name }}
                    {% endblocktrans %}
                </a>
            </li>
        {% endif %}
        {% if has_add_permission %}
            <li>
                <a href="{% url opts|admin_urlname:'add' %}" class="addlink">
                    {% blocktrans with cl.opts.verbose_name as name %}
                        Add {{ name }}
                    {% endblocktrans %}
                </a>
            </li>
        {% endif %}
    </ul>
{% endblock object-tools %}

{% block search %}
    <form method="post" class="cms-tree-search cms-tree-search-site js-cms-tree-search-site">
        {% if cl.has_access_to_multiple_sites %}
            <label for="field-site-select">{% trans "Pages on:" %}</label>
            <select id="field-site-select" name="site__exact">
                {% for site in cl.sites %}
                    <option value="{{ site.pk }}"{% if site.pk == cl.current_site.pk %} selected{% endif %}>{{ site.name }}</option>
                {% endfor %}
            </select>
            <input type="hidden" name="copy">
            {% csrf_token %}
        {% else %}
            <input type="hidden" value="{{ cl.sites.0.pk }}">
        {% endif %}
    </form>

    <div class="cms-tree-search">
        {% search_form cl %}
    </div>
{% endblock %}

{% block filters %}
    {% if cl.has_filters %}
        <div class="cms-tree-filters">
            <a href="#" class="js-cms-tree-filter-trigger" id="changelist-filter-button">
                {% trans "Filter:" %} {% if cl.is_filtered %}{% trans "on" %}{% else %}{% trans "off" %}{% endif %}
            </a>
            <div class="js-cms-tree-filter-container hidden" id="changelist-filter">
                <h2>{% trans "Filter" %}</h2>
                {% for spec in cl.filter_specs %}
                    {% clean_admin_list_filter cl spec %}
                {% endfor %}
            </div>
        </div>
    {% endif %}
{% endblock %}

{% block result_list %}
    <div class="clear"></div>

    {# INFO: javascript is loaded from cms.pagetree.js #}
    {% if cl.get_items or cl.get_items and cl.is_filtered %}
        <div class="cms-pagetree-container">
            <div class="cms-pagetree js-cms-pagetree" data-json='{
                "urls": {
                    "tree": "{% url 'admin:get_tree' %}",
                    "move": "./{id}/move-page/",
                    "copy": "./{id}/copy-page/",
                    "copyPermission": "./{id}/dialog/copy/",
                    "theme": "{% static 'cms/css/' %}"
                },
                "csrf": "{{ csrf_token }}",
                "static": "{{ STATIC_URL }}",
                "permission": "{{ CMS_PERMISSION|bool }}",
                "debug": {{ DEBUG|bool }},
                "filtered": {% if cl.is_filtered or request.GET.q %}true{% else %}false{% endif %},
                "site": "{{ cl.current_site.pk }}",
                "lang": {
                    "code": "{{ LANGUAGE_CODE|lower }}",
                    "success": "{% filter escapejs %}{% trans "Successfully moved" %}{% endfilter %}",
                    "changes": "{% filter escapejs %}{% trans "Changes within the tree might require a refresh." %}{% endfilter %}",
                    "error": "{% filter escapejs %}{% trans "An error occured. Please reload the page" %}{% endfilter %}",
                    "publish": "{% filter escapejs %}{% trans "Are you sure you want to § this page?" %}{% endfilter %}",
                    "loading": "{% trans "Loading..." %}",
                    "newNode": "{% trans 'New node' %}",
                    "nodes": "{% trans 'nodes' %}"
                },
                "columns": [{
                    "title": "{% trans 'Pages' %}",
                    "key": "",
                    "width": "100%"
                }, {
                    "title": "&nbsp;",
                    "key": "view",
                    "cls": "jstree-grid-cell-regular-options"
                }, {
                    "title": "{% trans 'View' %}",
                    "key": "preview"
                }, {% for lang in site_languages %}{
                    "title": "{{ lang|upper }}",
                    "key": "{{ lang }}"
                }, {% endfor %} {
                    "title": "{% trans 'Menu' %}",
                    "key": "menu"
                }, {
                    "title": "{% trans 'Options' %}",
                    "key": "options"
                }, {
                    "title": "{% trans 'Info' %}",
                    "key": "info"
                }]
            }'>
                <ul>
                    {% if cl.is_filtered or request.GET.q %}
                        {# INFO: load html data source when filtering #}
                        {% for page in cl.get_items %}
                            {% show_admin_menu page %}
                        {% endfor %}
                    {% endif %}
                </ul>
            </div>
        </div>
    {% else %}
        {# INFO: show add a page button when there are no items #}
        {% url opts|admin_urlname:'add' as add_url %}
        {% blocktrans %}
            <em>There is no page around yet.</em>
            <br>
            <a href="{{ add_url }}" class="addlink">Add page</a> now.
        {% endblocktrans %}
    {% endif %}

    {# INFO: show reset button when filtering is active #}
    {% if cl.is_filtered or request.GET.q %}
        <a href="{% url opts|admin_urlname:'changelist' %}" class="reset">{% trans "Reset filter" %}</a>
    {% endif %}

    {# INFO: used when copying nodes #}
    <div class="cms-tree-dialog js-cms-tree-dialog"></div>
{% endblock result_list %}<|MERGE_RESOLUTION|>--- conflicted
+++ resolved
@@ -11,23 +11,12 @@
 {% block extrahead %}
     {{ block.super }}
     {# INFO: we need to add styles here instead of "extrastyle" to avoid conflicts with adminstyle #}
-<<<<<<< HEAD
-    <link rel="stylesheet" href="{% static 'cms/css/cms.base.css' %}">
-    <link rel="stylesheet" href="{% static 'cms/css/cms.pagetree.css' %}">
-    <script src="{% static 'cms/js/modules/jquery.noconflict.pre.js' %}"></script>
-    <script src="{% static 'cms/js/dist/bundle.admin.base.min.js' %}"></script>
-    <script src="{% static 'cms/js/dist/bundle.admin.pagetree.min.js' %}"></script>
-    <script src="{% static 'cms/js/modules/jquery.noconflict.post.js' %}"></script>
-=======
     <link rel="stylesheet" href="{% static_with_version 'cms/css/cms.base.css' %}">
     <link rel="stylesheet" href="{% static_with_version 'cms/css/cms.pagetree.css' %}">
     <script src="{% static_with_version 'cms/js/modules/jquery.noconflict.pre.js' %}"></script>
     <script src="{% static_with_version 'cms/js/dist/bundle.admin.base.min.js' %}"></script>
-    <script src="{% static_with_version 'cms/js/libs/jstree/jstree.js' %}"></script>
-    <script src="{% static_with_version 'cms/js/libs/jstree/jstree.grid.js' %}"></script>
-    <script src="{% static_with_version 'cms/js/modules/cms.pagetree.js' %}"></script>
+    <script src="{% static_with_version 'cms/js/dist/bundle.admin.pagetree.min.js' %}"></script>
     <script src="{% static_with_version 'cms/js/modules/jquery.noconflict.post.js' %}"></script>
->>>>>>> 2446ccbe
 {% endblock extrahead %}
 
 {% if not is_popup %}
