# -*- coding: utf-8 -*-
"""
Public Python API to create CMS contents.

WARNING: None of the functions defined in this module checks for permissions.
You must implement the necessary permission checks in your own code before
calling these methods!
"""
<<<<<<< HEAD
=======
import datetime
from cms.utils import copy_plugins
from cms.utils.compat.type_checks import string_types
from cms.utils.conf import get_cms_setting
from django.core.exceptions import PermissionDenied, ValidationError
from cms.utils.i18n import get_language_list

from django.contrib.auth.models import User
from django.contrib.sites.models import Site
from django.db.models import Max
from django.template.defaultfilters import slugify
from menus.menu_pool import menu_pool

>>>>>>> d2926e2f
from cms.admin.forms import save_permissions
from cms.app_base import CMSApp
from cms.apphook_pool import apphook_pool
from cms.compat import get_user_model
from cms.models.pagemodel import Page
from cms.models.permissionmodels import PageUser, PagePermission, \
    GlobalPagePermission, ACCESS_PAGE_AND_DESCENDANTS
from cms.models.placeholdermodel import Placeholder
from cms.models.pluginmodel import CMSPlugin
from cms.models.titlemodels import Title
from cms.plugin_base import CMSPluginBase
from cms.plugin_pool import plugin_pool
from cms.utils.compat.type_checks import string_types
from cms.utils.conf import get_cms_setting
from cms.utils.i18n import get_language_list
from cms.utils.permissions import _thread_locals
from django.conf import settings
from django.contrib.sites.models import Site
from django.core.exceptions import PermissionDenied, ValidationError
from django.db.models import Max
from django.template.defaultfilters import slugify
from menus.menu_pool import menu_pool
import datetime





#===============================================================================
# Constants 
#===============================================================================

VISIBILITY_ALL = None
VISIBILITY_USERS = 1
VISIBILITY_STAFF = 2

#===============================================================================
# Helpers/Internals
#===============================================================================

def _generate_valid_slug(source, parent, language):
    """
    Generate a valid slug for a page from source for the given language.
    Parent is passed so we can make sure the slug is unique for this level in
    the page tree.
    """
    if parent:
        qs = Title.objects.filter(language=language, page__parent=parent)
    else:
        qs = Title.objects.filter(language=language, page__parent__isnull=True)
    used = qs.values_list('slug', flat=True)
    baseslug = slugify(source)
    slug = baseslug
    i = 1
    while slug in used:
        slug = '%s-%s' % (baseslug, i)
        i += 1
    return slug


def _verify_apphook(apphook, namespace):
    """
    Verifies the apphook given is valid and returns the normalized form (name)
    """
    apphook_pool.discover_apps()
    if hasattr(apphook, '__module__') and issubclass(apphook, CMSApp):
        assert apphook in apphook_pool.apps.values()
        return apphook.__name__
    elif isinstance(apphook, string_types):
        apphook_pool.discover_apps()
        assert apphook in apphook_pool.apps
        apphook_name = apphook
    else:
        raise TypeError("apphook must be string or CMSApp instance")
    if apphook_pool.apps[apphook_name].app_name and not namespace:
        raise ValidationError('apphook with app_name must define a namespace')
    return apphook_name


def _verify_plugin_type(plugin_type):
    """
    Verifies the given plugin_type is valid and returns a tuple of
    (plugin_model, plugin_type)
    """
    if (hasattr(plugin_type, '__module__') and
        issubclass(plugin_type, CMSPluginBase)):
        plugin_model = plugin_type.model
        assert plugin_type in plugin_pool.plugins.values()
        plugin_type = plugin_type.__name__
    elif isinstance(plugin_type, string_types):
        try:
            plugin_model = plugin_pool.get_plugin(plugin_type).model
        except KeyError:
            raise TypeError(
                'plugin_type must be CMSPluginBase subclass or string'
            )
    else:
        raise TypeError('plugin_type must be CMSPluginBase subclass or string')
    return plugin_model, plugin_type

#===============================================================================
# Public API 
#===============================================================================

def create_page(title, template, language, menu_title=None, slug=None,
                apphook=None, apphook_namespace=None, redirect=None, meta_description=None,
                created_by='python-api', parent=None,
                publication_date=None, publication_end_date=None,
                in_navigation=False, soft_root=False, reverse_id=None,
                navigation_extenders=None, published=False, site=None,
                login_required=False, limit_visibility_in_menu=VISIBILITY_ALL,
                position="last-child", overwrite_url=None):
    """
    Create a CMS Page and it's title for the given language
    
    See docs/extending_cms/api_reference.rst for more info
    """
    # ugly permissions hack
    if created_by and isinstance(created_by, User):
        _thread_locals.user = created_by
        created_by = created_by.username
    else:
        _thread_locals.user = None

    # validate template
    assert template in [tpl[0] for tpl in get_cms_setting('TEMPLATES')]

    # validate site
    if not site:
        site = Site.objects.get_current()
    else:
        assert isinstance(site, Site)

    # validate language:
    assert language in get_language_list(site), get_cms_setting('LANGUAGES').get(site.pk)

    # set default slug:
    if not slug:
        slug = _generate_valid_slug(title, parent, language)

    # validate parent
    if parent:
        assert isinstance(parent, Page)
        parent = Page.objects.get(pk=parent.pk)

    # validate publication date
    if publication_date:
        assert isinstance(publication_date, datetime.date)

    # validate publication end date
    if publication_end_date:
        assert isinstance(publication_end_date, datetime.date)

    if navigation_extenders:
        raw_menus = menu_pool.get_menus_by_attribute("cms_enabled", True)
        menus = [menu[0] for menu in raw_menus]
        assert navigation_extenders in menus

    # validate menu visibility
    accepted_limitations = (VISIBILITY_ALL, VISIBILITY_USERS, VISIBILITY_STAFF)
    assert limit_visibility_in_menu in accepted_limitations

    # validate position
    assert position in ('last-child', 'first-child', 'left', 'right')
    # validate and normalize apphook
    if apphook:
        application_urls = _verify_apphook(apphook, apphook_namespace)
    else:
        application_urls = None

    page = Page(
        created_by=created_by,
        changed_by=created_by,
        parent=parent,
        publication_date=publication_date,
        publication_end_date=publication_end_date,
        in_navigation=in_navigation,
        soft_root=soft_root,
        reverse_id=reverse_id,
        navigation_extenders=navigation_extenders,
        published=False, # will be published later
        template=template,
        application_urls=application_urls,
        application_namespace=apphook_namespace,
        site=site,
        login_required=login_required,
        limit_visibility_in_menu=limit_visibility_in_menu,
    )
    page.insert_at(parent, position)
    page.save()

    create_title(
        language=language,
        title=title,
        menu_title=menu_title,
        slug=slug,
        redirect=redirect,
        meta_description=meta_description,
        page=page,
        overwrite_url=overwrite_url
    )

    if published:
        page.publish()

    del _thread_locals.user
    return page.reload()


def create_title(language, title, page, menu_title=None, slug=None,
                 redirect=None, meta_description=None,
                 parent=None, overwrite_url=None):
    """
    Create a title.
    
    Parent is only used if slug=None.
    
    See docs/extending_cms/api_reference.rst for more info
    """
    # validate page
    assert isinstance(page, Page)

    # validate language:
    assert language in get_language_list(page.site_id)

    # set default slug:
    if not slug:
        slug = _generate_valid_slug(title, parent, language)

    title = Title.objects.create(
        language=language,
        title=title,
        menu_title=menu_title,
        slug=slug,
        redirect=redirect,
        meta_description=meta_description,
        page=page
    )

    if overwrite_url:
        title.has_url_overwrite = True
        title.path = overwrite_url
        title.save()

    return title


def add_plugin(placeholder, plugin_type, language, position='last-child',
               target=None, **data):
    """
    Add a plugin to a placeholder
    
    See docs/extending_cms/api_reference.rst for more info
    """
    # validate placeholder
    assert isinstance(placeholder, Placeholder)

    # validate and normalize plugin type
    plugin_model, plugin_type = _verify_plugin_type(plugin_type)

    max_pos = CMSPlugin.objects.filter(language=language,
                                       placeholder=placeholder).aggregate(Max('position'))['position__max'] or 0

    plugin_base = CMSPlugin(
        plugin_type=plugin_type,
        placeholder=placeholder,
        position=max_pos + 1,
        language=language
    )
    plugin_base.insert_at(target, position=position, save=False)

    plugin = plugin_model(**data)
    plugin_base.set_base_attr(plugin)
    plugin.save()
    return plugin


def create_page_user(created_by, user,
                     can_add_page=True, can_view_page=True,
                     can_change_page=True, can_delete_page=True,
                     can_recover_page=True, can_add_pageuser=True,
                     can_change_pageuser=True, can_delete_pageuser=True,
                     can_add_pagepermission=True,
                     can_change_pagepermission=True,
                     can_delete_pagepermission=True, grant_all=False):
    """
    Creates a page user.
    
    See docs/extending_cms/api_reference.rst for more info
    """
    if grant_all:
        # just be lazy
        return create_page_user(created_by, user, True, True, True, True,
                                True, True, True, True, True, True, True)

    # validate created_by
    assert isinstance(created_by, User)

    data = {
        'can_add_page': can_add_page,
        'can_view_page': can_view_page,
        'can_change_page': can_change_page,
        'can_delete_page': can_delete_page,
        'can_recover_page': can_recover_page,
        'can_add_pageuser': can_add_pageuser,
        'can_change_pageuser': can_change_pageuser,
        'can_delete_pageuser': can_delete_pageuser,
        'can_add_pagepermission': can_add_pagepermission,
        'can_change_pagepermission': can_change_pagepermission,
        'can_delete_pagepermission': can_delete_pagepermission,
    }
    user.is_staff = True
    user.is_active = True
    page_user = PageUser(created_by=created_by)
    for field in [f.name for f in get_user_model()._meta.local_fields]:
        setattr(page_user, field, getattr(user, field))
    user.save()
    page_user.save()
    save_permissions(data, page_user)
    return user


def assign_user_to_page(page, user, grant_on=ACCESS_PAGE_AND_DESCENDANTS,
                        can_add=False, can_change=False, can_delete=False,
                        can_change_advanced_settings=False, can_publish=False,
                        can_change_permissions=False, can_move_page=False,
                        can_recover_page=True, can_view=False,
                        grant_all=False, global_permission=False):
    """
    Assigns given user to page, and gives him requested permissions.
    
    See docs/extending_cms/api_reference.rst for more info
    """
    grant_all = grant_all and not global_permission
    data = {
        'can_add': can_add or grant_all,
        'can_change': can_change or grant_all,
        'can_delete': can_delete or grant_all,
        'can_change_advanced_settings': can_change_advanced_settings or grant_all,
        'can_publish': can_publish or grant_all,
        'can_change_permissions': can_change_permissions or grant_all,
        'can_move_page': can_move_page or grant_all,
        'can_view': can_view or grant_all,
    }

    page_permission = PagePermission(page=page, user=user,
                                     grant_on=grant_on, **data)
    page_permission.save()
    if global_permission:
        page_permission = GlobalPagePermission(
            user=user, can_recover_page=can_recover_page, **data)
        page_permission.save()
        page_permission.sites.add(Site.objects.get_current())
    return page_permission


def publish_page(page, user):
    """
    Publish a page. This sets `page.published` to `True` and calls publish()
    which does the actual publishing.
    
    See docs/extending_cms/api_reference.rst for more info
    """
    page = page.reload()

    class FakeRequest(object):
        def __init__(self, user):
            self.user = user

    request = FakeRequest(user)
    if not page.has_publish_permission(request):
        raise PermissionDenied()
    page.published = True
    page.save()
    page.publish()
    return page.reload()


def get_page_draft(page):
    """
    Returns the draft version of a page, regardless if the passed in
    page is a published version or a draft version.

    :param page: The page to get the draft version
    :type page: :class:`cms.models.pagemodel.Page` instance
    :return page: draft version of the page
    :type page: :class:`cms.models.pagemodel.Page` instance
    """
    if page:
        if page.publisher_is_draft:
            return page
        else:
            return page.publisher_draft
    else:
        return None


def copy_plugins_to_language(page, source_language, target_language,
                             only_empty=True):
    """
    Copy the plugins to another language in the same page for all the page
    placeholders.

    By default plugins are copied only if placeholder has no plugin for the
    target language; use ``only_empty=False`` to change this.

    .. warning: This function skips permissions checks

    :param page: the page to copy
    :type page: :class:`cms.models.pagemodel.Page` instance
    :param string source_language: The source language code,
     must be in :setting:`django:LANGUAGES`
    :param string target_language: The source language code,
     must be in :setting:`django:LANGUAGES`
    :param bool only_empty: if False, plugin are copied even if
     plugins exists in the target language (on a placeholder basis).
    :return int: number of copied plugins
    """
    copied = 0
    placeholders = page.placeholders.all()
    for placeholder in placeholders:
        # only_empty is True we check if the placeholder already has plugins and
        # we skip it if has some
        if not only_empty or not placeholder.cmsplugin_set.filter(language=target_language).exists():
            plugins = list(
                placeholder.cmsplugin_set.filter(language=source_language).order_by('tree_id', 'level', 'position'))
            copied_plugins = copy_plugins.copy_plugins_to(plugins, placeholder, target_language)
            copied += len(copied_plugins)
    return copied<|MERGE_RESOLUTION|>--- conflicted
+++ resolved
@@ -6,8 +6,6 @@
 You must implement the necessary permission checks in your own code before
 calling these methods!
 """
-<<<<<<< HEAD
-=======
 import datetime
 from cms.utils import copy_plugins
 from cms.utils.compat.type_checks import string_types
@@ -15,13 +13,13 @@
 from django.core.exceptions import PermissionDenied, ValidationError
 from cms.utils.i18n import get_language_list
 
-from django.contrib.auth.models import User
+# from django.contrib.auth.models import User
+from cms.compat import get_user_model
 from django.contrib.sites.models import Site
 from django.db.models import Max
 from django.template.defaultfilters import slugify
 from menus.menu_pool import menu_pool
 
->>>>>>> d2926e2f
 from cms.admin.forms import save_permissions
 from cms.app_base import CMSApp
 from cms.apphook_pool import apphook_pool
@@ -140,7 +138,7 @@
     See docs/extending_cms/api_reference.rst for more info
     """
     # ugly permissions hack
-    if created_by and isinstance(created_by, User):
+    if created_by and isinstance(created_by, get_user_model()):
         _thread_locals.user = created_by
         created_by = created_by.username
     else:
@@ -318,7 +316,7 @@
                                 True, True, True, True, True, True, True)
 
     # validate created_by
-    assert isinstance(created_by, User)
+    assert isinstance(created_by, get_user_model())
 
     data = {
         'can_add_page': can_add_page,
