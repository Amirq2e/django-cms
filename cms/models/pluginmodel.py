--- conflicted
+++ resolved
@@ -254,18 +254,11 @@
         if self.page and getattr(self.page, 'publisher_public'):
             try:
                 placeholder = Placeholder.objects.get(page=self.page.publisher_public, slot=slot)
-<<<<<<< HEAD
-                public_plugin = CMSPlugin.objects.get(placeholder=placeholder, position=position)
-                public_plugin.delete()
-            except:
-                pass
-=======
             except Placeholder.DoesNotExist:
                 pass                
             else:
                 public_plugin = CMSPlugin.objects.filter(placeholder=placeholder, position=position)
                 public_plugin.delete()
->>>>>>> fbdf4d06
         self.placeholder = None
         self.delete()
         
