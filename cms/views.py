from django.http import Http404
from django.shortcuts import get_object_or_404
from django.core.urlresolvers import reverse
from cms import settings
from cms.models import Page
from cms.utils import auto_render, get_template_from_request, get_language_from_request
from django.db.models.query_utils import Q
from cms.appresolver import applications_page_check
from django.contrib.sites.models import Site

def _get_current_page(path, lang, queryset):
    """Helper for getting current page from path depending on language
    
    returns: Page or None
    """
    try:
        if settings.CMS_FLAT_URLS:
            return queryset.filter(Q(title_set__slug=path,
                                                     title_set__language=lang)).distinct().select_related()[0]
        else:
            return queryset.filter(Q(title_set__path=path,
                                                     title_set__language=lang)).distinct().select_related()[0]
            
    except IndexError:
        return None

def details(request, page_id=None, slug=None, template_name=settings.CMS_TEMPLATES[0][0], no404=False):
    lang = get_language_from_request(request)
    site = Site.objects.get_current()
    if 'preview' in request.GET.keys():
        pages = Page.objects.all()
    else:
        pages = Page.objects.published()
    root_pages = pages.filter(parent__isnull=True).order_by("tree_id")
    current_page, response = None, None
    if root_pages:
        if page_id:
            current_page = get_object_or_404(pages, pk=page_id)
        elif slug != None:
            if slug == "":
                current_page = root_pages[0]
            else:
                if slug.startswith(reverse('pages-root')):
                    path = slug.replace(reverse('pages-root'), '', 1)
                else:
                    path = slug
                current_page = _get_current_page(path, lang, pages)
                if settings.CMS_APPLICATIONS_URLS:
                    # check if it should'nt point to some application, if yes,
                    # change current page if required
                    current_page = applications_page_check(request, current_page, path)
                if not current_page:
                    if no404:# used for placeholder finder
                        current_page = None
                    else:
                        raise Http404('CMS: Page not found for "%s"' % slug)
        else:
            current_page = applications_page_check(request)
            #current_page = None
        template_name = get_template_from_request(request, current_page)
    elif not no404:
        raise Http404("CMS: No page found for site %s" % unicode(site.name))
    if current_page:  
        has_change_permissions = current_page.has_change_permission(request)
        request._current_page_cache = current_page
    else:
<<<<<<< HEAD
        has_page_permissions = False
=======
        has_change_permissions = False
        
>>>>>>> f72671f1
    return template_name, locals()
details = auto_render(details)<|MERGE_RESOLUTION|>--- conflicted
+++ resolved
@@ -64,11 +64,6 @@
         has_change_permissions = current_page.has_change_permission(request)
         request._current_page_cache = current_page
     else:
-<<<<<<< HEAD
-        has_page_permissions = False
-=======
         has_change_permissions = False
-        
->>>>>>> f72671f1
     return template_name, locals()
 details = auto_render(details)