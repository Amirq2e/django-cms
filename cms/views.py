# -*- coding: utf-8 -*-
from cms.apphook_pool import apphook_pool
from cms.appresolver import get_app_urls
from cms.utils import get_template_from_request, get_language_from_request
from cms.utils.i18n import get_fallback_languages
from cms.utils.page_resolver import get_page_from_request
from django.conf import settings
<<<<<<< HEAD
from django.conf.urls.defaults import patterns
from django.core.urlresolvers import resolve, Resolver404
=======
from django.core.urlresolvers import reverse
from django.db.models import Q
>>>>>>> 06de1354
from django.http import Http404, HttpResponseRedirect
from django.shortcuts import render_to_response
from django.template.context import RequestContext
from django.utils.http import urlquote
<<<<<<< HEAD


def _handle_no_page(request, slug):
    if not slug and settings.DEBUG:
        CMS_MEDIA_URL = settings.CMS_MEDIA_URL
        return render_to_response("cms/new.html", locals())
    raise Http404('CMS: Page not found for "%s"' % slug)

def details(request, slug):
    """
    The main view of the Django-CMS! Takes a request and a slug, renders the
    page.
    """
    # get the right model
    context = RequestContext(request)
    # Get a Page model object from the request
    page = get_page_from_request(request, use_path=slug)
    if not page:
        return _handle_no_page(request, slug)
=======

from django.contrib.sites.models import Site

from cms.apphook_pool import apphook_pool
from cms.appresolver import applications_page_check
from cms.exceptions import NoHomeFound
from cms.utils import (auto_render, get_template_from_request,
    get_language_from_request, moderator, i18n)

def get_current_page(path, lang, queryset, home_slug=None, home_tree_id=None):
    """Helper for getting current page from path depending on language
    
    returns: (Page, None) or (None, path_to_alternative language)
    """
    try:
        if settings.CMS_FLAT_URLS:
            title_q = Q(title_set__slug=path)
            return queryset.filter(title_q & Q(title_set__language=lang)).distinct().select_related()[0], None
        else:
            if home_slug:
                #queryset = queryset.exclude(Q(title_set__path=home_slug)&Q(tree_id=home_tree_id))
                home_slug += "/"
                title_q = Q(title_set__path=path) | (Q(title_set__path=home_slug + path) & Q(tree_id=home_tree_id))
            else:
                title_q = Q(title_set__slug=path)
            if settings.CMS_DBGETTEXT and settings.CMS_DBGETTEXT_SLUGS:
                # ugly hack -- brute force search for reverse path translation:
                from django.utils.translation import ugettext
                from cms.models import Title
                for t in Title.objects.all():
                    tpath = '/'.join([ugettext(x) for x in t.path.split('/')])
                    if path == tpath:
                        title_q = Q(title_set__path=t.path)
                        break
            page = queryset.filter(title_q).distinct().select_related()[0]
            if page:
                langs = page.get_languages() 
                if lang in langs or settings.CMS_DBGETTEXT:
                    return page, None
                else:
                    path = None
                    for alt_lang in i18n.get_fallback_languages(lang):
                        if alt_lang in langs:
                            path = '/%s%s' % (alt_lang, page.get_absolute_url(language=lang, fallback=True))
                            return None, path
                    return None, path
    except IndexError:
        return None, None

def details(request, page_id=None, slug=None, template_name=settings.CMS_TEMPLATES[0][0], no404=False):
    # Import again to get to the right settings
    from django.conf import settings
    # get the right model
    page_queryset = moderator.get_page_queryset(request)
>>>>>>> 06de1354
    
    current_language = get_language_from_request(request)
    
    # Check that the current page is available in the desired (current) language
    available_languages = page.get_languages()
    
    # We resolve an alternate language for the page if it's not available.
    # Since the "old" details view had an exception for the root page, it is
    # ported here. So no resolution if the slug is ''.
    if (current_language not in available_languages):
        if settings.CMS_LANGUAGE_FALLBACK:
            # If we didn't find the required page in the requested (current) 
            # language, let's try to find a suitable fallback in the list of 
            # fallback languages (CMS_LANGUAGE_CONF)
            for alt_lang in get_fallback_languages(current_language):
                if alt_lang in available_languages:
                    alt_url = page.get_absolute_url(language=alt_lang, fallback=True)
                    path = '/%s%s' % (alt_lang, alt_url)
                    # In the case where the page is not available in the
                    # preferred language, *redirect* to the fallback page. This
                    # is a design decision (instead of rendering in place)).
                    return HttpResponseRedirect(path)
        # There is a page object we can't find a proper language to render it 
        _handle_no_page(request, slug)

    if apphook_pool.get_apphooks():
        # There are apphooks in the pool. Let's see if there is one for the
        # current page
        # since we always have a page at this point, applications_page_check is
        # pointless
        # page = applications_page_check(request, page, slug)
        # Check for apphooks! This time for real!
        app_urls = page.get_application_urls(current_language, False)
        if app_urls:
            app = apphook_pool.get_apphook(app_urls)
            pattern_list = []
            for urlpatterns in get_app_urls(app.urls):
                pattern_list += urlpatterns
            urlpatterns = patterns('', *pattern_list)
            try:
                view, args, kwargs = resolve('/', tuple(urlpatterns))
                return view(request, *args, **kwargs)
            except Resolver404:
                pass

    # Check if the page has a redirect url defined for this language. 
    redirect_url = page.get_redirect(language=current_language)
    if redirect_url:
        if (settings.i18n_installed and redirect_url[0] == "/"
            and not redirect_url.startswith('/%s/' % current_language)):
            redirect_url = "/%s/%s" % (current_language, redirect_url.lstrip("/"))
        # add language prefix to url
        return HttpResponseRedirect(redirect_url)
    
    # permission checks
    if page.login_required and not request.user.is_authenticated():
        if settings.i18n_installed:
            path = urlquote("/%s%s" % (request.LANGUAGE_CODE, request.get_full_path()))
        else:
<<<<<<< HEAD
            path = urlquote(request.get_full_path())
        tup = settings.LOGIN_URL , "next", path
        return HttpResponseRedirect('%s?%s=%s' % tup)
    
    template_name = get_template_from_request(request, page, no_current_page=True)
    # fill the context 
    context['lang'] = current_language
    context['current_page'] = page
    context['has_change_permissions'] = page.has_change_permission(request)
    return render_to_response(template_name, context)
=======
            current_page = applications_page_check(request)
            #current_page = None
        template_name = get_template_from_request(request, current_page, no_current_page=True)
    elif not no404:
        if not slug and settings.DEBUG:
            CMS_MEDIA_URL = settings.CMS_MEDIA_URL
            return "cms/new.html", locals()
        raise Http404("CMS: No page found for site %s" % unicode(site.name))

    if current_page:
        has_change_permissions = current_page.has_change_permission(request)
        has_view_permissions = current_page.has_view_permission(request)
        request._current_page_cache = current_page
        redirect_url = current_page.get_redirect(language=lang)
        if redirect_url:
            if settings.i18n_installed and redirect_url[0] == "/":
                redirect_url = "/%s/%s" % (lang, redirect_url.lstrip("/"))
            # add language prefix to url
            return HttpResponseRedirect(redirect_url)
        if current_page.login_required and not request.user.is_authenticated():
            if settings.i18n_installed:
                path = urlquote("/%s%s" % (request.LANGUAGE_CODE, request.get_full_path()))
            else:
                path = urlquote(request.get_full_path())
            tup = settings.LOGIN_URL , "next", path
            return HttpResponseRedirect('%s?%s=%s' % tup)
    else:
        has_change_permissions = False
        has_view_permissions = settings.CMS_PUBLIC_FOR_ALL
    if not has_view_permissions:
        raise Http404("CMS: No page found for site %s" % unicode(site.name))
    return template_name, locals()
details = auto_render(details)
>>>>>>> 06de1354
<|MERGE_RESOLUTION|>--- conflicted
+++ resolved
@@ -5,19 +5,13 @@
 from cms.utils.i18n import get_fallback_languages
 from cms.utils.page_resolver import get_page_from_request
 from django.conf import settings
-<<<<<<< HEAD
 from django.conf.urls.defaults import patterns
 from django.core.urlresolvers import resolve, Resolver404
-=======
-from django.core.urlresolvers import reverse
-from django.db.models import Q
->>>>>>> 06de1354
+
 from django.http import Http404, HttpResponseRedirect
 from django.shortcuts import render_to_response
 from django.template.context import RequestContext
 from django.utils.http import urlquote
-<<<<<<< HEAD
-
 
 def _handle_no_page(request, slug):
     if not slug and settings.DEBUG:
@@ -36,62 +30,6 @@
     page = get_page_from_request(request, use_path=slug)
     if not page:
         return _handle_no_page(request, slug)
-=======
-
-from django.contrib.sites.models import Site
-
-from cms.apphook_pool import apphook_pool
-from cms.appresolver import applications_page_check
-from cms.exceptions import NoHomeFound
-from cms.utils import (auto_render, get_template_from_request,
-    get_language_from_request, moderator, i18n)
-
-def get_current_page(path, lang, queryset, home_slug=None, home_tree_id=None):
-    """Helper for getting current page from path depending on language
-    
-    returns: (Page, None) or (None, path_to_alternative language)
-    """
-    try:
-        if settings.CMS_FLAT_URLS:
-            title_q = Q(title_set__slug=path)
-            return queryset.filter(title_q & Q(title_set__language=lang)).distinct().select_related()[0], None
-        else:
-            if home_slug:
-                #queryset = queryset.exclude(Q(title_set__path=home_slug)&Q(tree_id=home_tree_id))
-                home_slug += "/"
-                title_q = Q(title_set__path=path) | (Q(title_set__path=home_slug + path) & Q(tree_id=home_tree_id))
-            else:
-                title_q = Q(title_set__slug=path)
-            if settings.CMS_DBGETTEXT and settings.CMS_DBGETTEXT_SLUGS:
-                # ugly hack -- brute force search for reverse path translation:
-                from django.utils.translation import ugettext
-                from cms.models import Title
-                for t in Title.objects.all():
-                    tpath = '/'.join([ugettext(x) for x in t.path.split('/')])
-                    if path == tpath:
-                        title_q = Q(title_set__path=t.path)
-                        break
-            page = queryset.filter(title_q).distinct().select_related()[0]
-            if page:
-                langs = page.get_languages() 
-                if lang in langs or settings.CMS_DBGETTEXT:
-                    return page, None
-                else:
-                    path = None
-                    for alt_lang in i18n.get_fallback_languages(lang):
-                        if alt_lang in langs:
-                            path = '/%s%s' % (alt_lang, page.get_absolute_url(language=lang, fallback=True))
-                            return None, path
-                    return None, path
-    except IndexError:
-        return None, None
-
-def details(request, page_id=None, slug=None, template_name=settings.CMS_TEMPLATES[0][0], no404=False):
-    # Import again to get to the right settings
-    from django.conf import settings
-    # get the right model
-    page_queryset = moderator.get_page_queryset(request)
->>>>>>> 06de1354
     
     current_language = get_language_from_request(request)
     
@@ -151,7 +89,6 @@
         if settings.i18n_installed:
             path = urlquote("/%s%s" % (request.LANGUAGE_CODE, request.get_full_path()))
         else:
-<<<<<<< HEAD
             path = urlquote(request.get_full_path())
         tup = settings.LOGIN_URL , "next", path
         return HttpResponseRedirect('%s?%s=%s' % tup)
@@ -161,39 +98,9 @@
     context['lang'] = current_language
     context['current_page'] = page
     context['has_change_permissions'] = page.has_change_permission(request)
-    return render_to_response(template_name, context)
-=======
-            current_page = applications_page_check(request)
-            #current_page = None
-        template_name = get_template_from_request(request, current_page, no_current_page=True)
-    elif not no404:
-        if not slug and settings.DEBUG:
-            CMS_MEDIA_URL = settings.CMS_MEDIA_URL
-            return "cms/new.html", locals()
+    context['has_view_permissions'] = page.has_view_permission(request)
+    
+    if not context['has_view_permissions']:
         raise Http404("CMS: No page found for site %s" % unicode(site.name))
-
-    if current_page:
-        has_change_permissions = current_page.has_change_permission(request)
-        has_view_permissions = current_page.has_view_permission(request)
-        request._current_page_cache = current_page
-        redirect_url = current_page.get_redirect(language=lang)
-        if redirect_url:
-            if settings.i18n_installed and redirect_url[0] == "/":
-                redirect_url = "/%s/%s" % (lang, redirect_url.lstrip("/"))
-            # add language prefix to url
-            return HttpResponseRedirect(redirect_url)
-        if current_page.login_required and not request.user.is_authenticated():
-            if settings.i18n_installed:
-                path = urlquote("/%s%s" % (request.LANGUAGE_CODE, request.get_full_path()))
-            else:
-                path = urlquote(request.get_full_path())
-            tup = settings.LOGIN_URL , "next", path
-            return HttpResponseRedirect('%s?%s=%s' % tup)
-    else:
-        has_change_permissions = False
-        has_view_permissions = settings.CMS_PUBLIC_FOR_ALL
-    if not has_view_permissions:
-        raise Http404("CMS: No page found for site %s" % unicode(site.name))
-    return template_name, locals()
-details = auto_render(details)
->>>>>>> 06de1354
+    
+    return render_to_response(template_name, context)