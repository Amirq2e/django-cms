from django.contrib import admin
from django.contrib.admin import site
from django.contrib.auth import get_user_model
from django.contrib.auth.models import Group
from django.contrib.auth.admin import UserAdmin
from django.contrib.sites.models import Site
from django.utils.translation import gettext_lazy as _

from cms.exceptions import NoPermissionsException
from cms.models import GlobalPagePermission, PagePermission
from cms.utils import page_permissions, permissions
from cms.utils.conf import get_cms_setting
from cms.utils.permissions import get_subordinate_users, get_subordinate_groups

PERMISSION_ADMIN_INLINES = []

user_model = get_user_model()
admin_class = UserAdmin
for model, admin_instance in site._registry.items():
    if model == user_model:
        admin_class = admin_instance.__class__


class PagePermissionAdminMixin:
    def has_change_permission(self, request, obj=None):
        if not obj:
            return False
        return page_permissions.user_can_change_page_permissions(
            request.user,
            page=obj,
            site=obj.node.site,
        )

    def has_add_permission(self, request, obj=None):
        return self.has_change_permission(request, obj)

    def get_queryset(self, request):
        """
        Queryset change, so user with global change permissions can see
        all permissions. Otherwise, a user can see only permissions for
        peoples which are under him (he can't see his permissions, because
        this will lead to violation, when he can add more power to himself)
        """
        site = Site.objects.get_current(request)

        try:
            # can see only permissions for users which are under him in tree
            queryset = self.model.objects.subordinate_to_user(request.user, site)
        except NoPermissionsException:
            queryset = self.model.objects.none()
        return queryset

    def formfield_for_dbfield(self, db_field, request, **kwargs):
        site = Site.objects.get_current(request)
        formfield = super().formfield_for_dbfield(db_field, request, **kwargs)
        if db_field.name == 'user':
            formfield._queryset = get_subordinate_users(request.user, site)
        if db_field.name == 'group':
            formfield._queryset = get_subordinate_groups(request.user, site)
        return formfield


class PagePermissionInlineAdmin(PagePermissionAdminMixin, admin.TabularInline):
    model = PagePermission
    # use special form, so we can override of user and group field
    # form = PagePermissionInlineAdminForm
    classes = ['collapse', 'collapsed']
    fields = ['user', 'group', 'can_add', 'can_change', 'can_delete', 'can_publish', 'can_change_advanced_settings',
              'can_change_permissions', 'can_move_page', 'grant_on',
              ]
    extra = 0  # edit page load time boost
    autocomplete_fields = ['user', 'group']

    def get_queryset(self, request):
        return super().get_queryset(request).filter(can_view=False)

    def get_formset(self, request, obj=None, **kwargs):
        """
        Some fields may be excluded here. User can change only
        permissions which are available for him. E.g. if user does not haves
        can_change flag, he can't change assign can_change permissions.
        """
        exclude = self.exclude or []
        if obj:
            user = request.user
            if not obj.has_add_permission(user):
                exclude.append('can_add')
            if not obj.has_delete_permission(user):
                exclude.append('can_delete')
            if not obj.has_advanced_settings_permission(user):
                exclude.append('can_change_advanced_settings')
            if not obj.has_move_page_permission(user):
                exclude.append('can_move_page')

        kwargs['exclude'] = exclude
        formset_cls = super().get_formset(request, obj=obj, **kwargs)
        queryset = self.get_queryset(request)
        if obj:
            queryset = queryset.filter(page=obj)
        formset_cls._queryset = queryset
        return formset_cls


class ViewRestrictionInlineAdmin(PagePermissionAdminMixin, admin.TabularInline):
    model = PagePermission
    extra = 0  # edit page load time boost
    verbose_name = _("View restriction")
    verbose_name_plural = _("View restrictions")
    fields = ['user', 'group', 'grant_on', 'can_view']
    autocomplete_fields = ['user', 'group']

    def formfield_for_dbfield(self, db_field, request, **kwargs):
        formfield = super().formfield_for_dbfield(db_field, request, **kwargs)
        if db_field.name == 'can_view':
            formfield.widget = formfield.hidden_widget()
            formfield.initial = True
        return formfield

<<<<<<< HEAD
    def get_queryset(self, request):
        return super().get_queryset(request).filter(can_view=True)
=======
class GlobalPagePermissionAdmin(admin.ModelAdmin):
    list_display = ['user', 'group', 'can_change', 'can_delete', 'can_change_permissions']
    list_filter = ['user', 'group', 'can_change', 'can_delete', 'can_change_permissions']
>>>>>>> 807a87b1


class GlobalPagePermissionAdmin(admin.ModelAdmin):
    list_display = ['user', 'group', 'can_change', 'can_delete', 'can_publish', 'can_change_permissions',
                    'can_change_advanced_settings']
    list_filter = ['can_change', 'can_delete', 'can_publish', 'can_change_permissions',
                   'can_change_advanced_settings']
    fields = ['user', 'group', 'can_add', 'can_change', 'can_delete', 'can_publish', 'can_change_advanced_settings',
              'can_change_permissions', 'can_move_page', 'can_view', 'can_set_as_home', 'sites']
    search_fields = ['user__{}'.format(field) for field in admin_class.search_fields] + ['group__name']
    autocomplete_fields = ['user', 'group']
    filter_horizontal = ['sites']

    def get_list_filter(self, request):
        list_filter = list(super().get_list_filter(request))
        users_groups_threshold = get_cms_setting('USERS_GROUPS_THRESHOLD')
        if Group.objects.count() <= users_groups_threshold:
            list_filter.insert(0, 'group')
        if get_user_model().objects.count() <= users_groups_threshold:
            list_filter.insert(0, 'user')
        return list_filter

    def has_add_permission(self, request):
        site = Site.objects.get_current(request)
        return permissions.user_can_add_global_permissions(request.user, site)

    def has_change_permission(self, request, obj=None):
        site = Site.objects.get_current(request)
        return permissions.user_can_change_global_permissions(request.user, site)

    def has_delete_permission(self, request, obj=None):
        site = Site.objects.get_current(request)
        return permissions.user_can_delete_global_permissions(request.user, site)


if get_cms_setting('PERMISSION'):
    admin.site.register(GlobalPagePermission, GlobalPagePermissionAdmin)
    PERMISSION_ADMIN_INLINES.extend([
        ViewRestrictionInlineAdmin,
        PagePermissionInlineAdmin,
    ])<|MERGE_RESOLUTION|>--- conflicted
+++ resolved
@@ -116,21 +116,14 @@
             formfield.initial = True
         return formfield
 
-<<<<<<< HEAD
     def get_queryset(self, request):
         return super().get_queryset(request).filter(can_view=True)
-=======
-class GlobalPagePermissionAdmin(admin.ModelAdmin):
-    list_display = ['user', 'group', 'can_change', 'can_delete', 'can_change_permissions']
-    list_filter = ['user', 'group', 'can_change', 'can_delete', 'can_change_permissions']
->>>>>>> 807a87b1
 
 
 class GlobalPagePermissionAdmin(admin.ModelAdmin):
-    list_display = ['user', 'group', 'can_change', 'can_delete', 'can_publish', 'can_change_permissions',
+    list_display = ['user', 'group', 'can_change', 'can_delete', 'can_change_permissions',
                     'can_change_advanced_settings']
-    list_filter = ['can_change', 'can_delete', 'can_publish', 'can_change_permissions',
-                   'can_change_advanced_settings']
+    list_filter = ['can_change', 'can_delete', 'can_change_permissions', 'can_change_advanced_settings']
     fields = ['user', 'group', 'can_add', 'can_change', 'can_delete', 'can_publish', 'can_change_advanced_settings',
               'can_change_permissions', 'can_move_page', 'can_view', 'can_set_as_home', 'sites']
     search_fields = ['user__{}'.format(field) for field in admin_class.search_fields] + ['group__name']
