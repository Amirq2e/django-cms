--- conflicted
+++ resolved
@@ -35,12 +35,7 @@
     get_language_from_request,
     permissions,
 )
-<<<<<<< HEAD
 from cms.utils.i18n import get_language_list
-=======
-from cms.utils.compat import DJANGO_1_7
-from cms.utils.i18n import get_language_list, force_language
->>>>>>> b56548ca
 from cms.utils.plugins import (
     requires_reload,
     has_reached_plugin_limit,
