# -*- coding: utf-8 -*-
<<<<<<< HEAD
from copy import deepcopy

=======
from django.views.decorators.clickjacking import xframe_options_sameorigin
>>>>>>> 36107ae0
from cms.exceptions import PluginLimitReached
from cms.forms.fields import PlaceholderFormField
from cms.models.fields import PlaceholderField
from cms.models.placeholdermodel import Placeholder
from cms.models.pluginmodel import CMSPlugin
from cms.plugin_pool import plugin_pool
from cms.utils import cms_static_url, get_cms_setting
from cms.utils.permissions import has_plugin_permission
from cms.plugins.utils import has_reached_plugin_limit
<<<<<<< HEAD
=======
from copy import deepcopy
>>>>>>> 36107ae0
from django.contrib.admin import ModelAdmin
from django.http import HttpResponse, Http404, HttpResponseBadRequest, HttpResponseForbidden
from django.shortcuts import render_to_response, get_object_or_404
from django.template import RequestContext
from django.template.defaultfilters import force_escape, escapejs
<<<<<<< HEAD
from django.utils.translation import ugettext as _, get_language
from django.conf import settings
=======
from django.utils.translation import ugettext as _
>>>>>>> 36107ae0


class PlaceholderAdmin(ModelAdmin):
    render_placeholder_language_tabs = True
    change_form_template = 'admin/placeholders/placeholder/change_form.html'

    class Media:
        css = {
            'all': [cms_static_url(path) for path in (
                'css/rte.css',
                'css/pages.css',
                'css/change_form.css',
                'css/jquery.dialog.css',
                'css/plugin_editor.css',
            )]
        }
        js = [cms_static_url(path) for path in [
            'js/plugins/admincompat.js',
            'js/csrf.js',
            'js/libs/jquery.query.js',
            'js/libs/jquery.ui.core.js',
            'js/libs/jquery.ui.dialog.js',
        ]
        ]

    def get_fieldsets(self, request, obj=None):
        """
        Get fieldsets to enforce correct fieldsetting of placeholder fields
        """
        form = self.get_form(request, obj)
        placeholder_fields = self._get_placeholder_fields(form)
        if self.declared_fieldsets:
            # check those declared fieldsets
            fieldsets = list(deepcopy(self.declared_fieldsets))
            for label, fieldset in fieldsets:
                fields = list(fieldset['fields'])
                for field in fieldset['fields']:
                    if field in placeholder_fields:
                        if (len(fieldset['fields']) == 1 and
                                'classes' in fieldset and
                                'plugin-holder' in fieldset['classes'] and
                                'plugin-holder-nopage' in fieldset['classes']):
                            placeholder_fields.remove(field)
                        else:
                            fields.remove(field)
                if fields:
                    fieldset['fields'] = fields
                else:
                    # no fields in the fieldset anymore, delete the fieldset
                    fieldsets.remove((label, fieldset))
            for placeholder in placeholder_fields:
                fieldsets.append((self.get_label_for_placeholder(placeholder), {
                    'fields': (placeholder,),
                    'classes': ('plugin-holder', 'plugin-holder-nopage',),
                },))
            return fieldsets
        fieldsets = []
        fieldsets.append((None, {'fields': [f for f in form.base_fields.keys() if not f in placeholder_fields]}))
        for placeholder in placeholder_fields:
            fieldsets.append((self.get_label_for_placeholder(placeholder), {
                'fields': (placeholder,),
                'classes': ('plugin-holder', 'plugin-holder-nopage',),
            }))
        readonly_fields = self.get_readonly_fields(request, obj)
        if readonly_fields:
            fieldsets.append((None, {'fields': list(readonly_fields)}))
        return fieldsets

    def get_label_for_placeholder(self, placeholder):
        return ' '.join(
            [x.capitalize() for x in self.model._meta.get_field_by_name(placeholder)[0].verbose_name.split(' ')])

    def formfield_for_dbfield(self, db_field, **kwargs):
        """
        Hook for specifying the form Field instance for a given database Field
        instance.

        If kwargs are given, they're passed to the form Field's constructor.
        """
        if isinstance(db_field, PlaceholderField):
            request = kwargs.pop("request", None)
            return db_field.formfield_for_admin(request, self.placeholder_plugin_filter, **kwargs)
        return super(PlaceholderAdmin, self).formfield_for_dbfield(db_field, **kwargs)

    def get_language_from_request(self, request):
        language = request.REQUEST.get('language', None)
        if not language:
            language = get_language()
        return language

    def placeholder_plugin_filter(self, request, queryset):
        if self.render_placeholder_language_tabs:
            language = self.get_language_from_request(request)
            if language:
                queryset = queryset.filter(language=language)
        return queryset

    def change_view(self, request, object_id, form_url='', extra_context=None):
        extra_context = extra_context or {}
        extra_context.update(self.language_tab_context(request))
        tab_language = request.GET.get("language", None)
        response = super(PlaceholderAdmin, self).change_view(request, object_id, extra_context=extra_context)

        if tab_language and response.status_code == 302 and response._headers['location'][1] == request.path:
            location = response._headers['location']
            response._headers['location'] = (location[0], "%s?language=%s" % (location[1], tab_language))
        return response

    def language_tab_context(self, request):
        language = self.get_language_from_request(request)
        languages = [(lang, lang_name) for lang, lang_name in settings.LANGUAGES]
        context = {
            'language': language,
            'language_tabs': languages,
            'show_language_tabs': len(languages) > 1 and self.render_placeholder_language_tabs,
        }
        return context

    def _get_placeholder_fields(self, form):
        placeholder_fields = []
        for key, value in form.base_fields.items():
            if isinstance(value, PlaceholderFormField):
                placeholder_fields.append(key)
        return placeholder_fields

    def get_urls(self):
        """
        Register the plugin specific urls (add/edit/copy/remove/move)
        """
        from django.conf.urls.defaults import patterns, url

        info = "%s_%s" % (self.model._meta.app_label, self.model._meta.module_name)
        pat = lambda regex, fn: url(regex, self.admin_site.admin_view(fn), name='%s_%s' % (info, fn.__name__))

        url_patterns = patterns('',
                                pat(r'add-plugin/$', self.add_plugin),
                                pat(r'edit-plugin/([0-9]+)/$', self.edit_plugin),
                                pat(r'remove-plugin/$', self.remove_plugin),
                                pat(r'move-plugin/$', self.move_plugin),
                                pat(r'copy-plugins/$', self.copy_plugins),
        )
        return url_patterns + super(PlaceholderAdmin, self).get_urls()

<<<<<<< HEAD
=======
    @xframe_options_sameorigin
>>>>>>> 36107ae0
    def add_plugin(self, request):
        # only allow POST
        if request.method != "POST":
            raise Http404
        plugin_type = request.POST['plugin_type']
        if not has_plugin_permission(request.user, plugin_type, "add"):
            return HttpResponseForbidden("You don't have permission to add plugins")

        placeholder_id = request.POST.get('placeholder', None)
        position = None
        language = self.get_language_from_request(request)
        parent = None
        # check if we got a placeholder (id)
        if placeholder_id:
            placeholder = get_object_or_404(Placeholder, pk=placeholder_id)
        else: # else get the parent_id
            parent_id = request.POST.get('parent_id', None)
            if not parent_id: # if we get neither a placeholder nor a parent, bail out
                raise Http404
            parent = get_object_or_404(CMSPlugin, pk=parent_id)
            placeholder = parent.placeholder

        # check add permissions on placeholder
        if not placeholder.has_add_permission(request):
            return HttpResponseForbidden(_("You don't have permission to add content here."))

        try:
            has_reached_plugin_limit(placeholder, plugin_type, language)
        except PluginLimitReached, e:
            return HttpResponseBadRequest(str(e))

        # actually add the plugin
        plugin = CMSPlugin(language=language, plugin_type=plugin_type,
                           position=position, placeholder=placeholder, parent=parent)
        plugin.save()

        # returns it's ID as response
        return HttpResponse(str(plugin.pk))

<<<<<<< HEAD
=======
    @xframe_options_sameorigin
>>>>>>> 36107ae0
    def edit_plugin(self, request, plugin_id):
        plugin_id = int(plugin_id)
        # get the plugin to edit of bail out
        cms_plugin = get_object_or_404(CMSPlugin, pk=plugin_id)

        if not has_plugin_permission(request.user, cms_plugin.plugin_type, "change"):
            return HttpResponseForbidden(_("You don't have permission to add plugins"))

        # check that the user has permission to change this plugin
        if not cms_plugin.placeholder.has_change_permission(request):
            return HttpResponseForbidden(_("You don't have permission to add content here."))

        instance, plugin_admin = cms_plugin.get_plugin_instance(self.admin_site)

        plugin_admin.cms_plugin_instance = cms_plugin
        plugin_admin.placeholder = cms_plugin.placeholder

        if request.method == "POST":
            # set the continue flag, otherwise will plugin_admin make redirect to list
            # view, which actually does'nt exists
            post_request = request.POST.copy()
            post_request['_continue'] = True
            request.POST = post_request

        if request.POST.get("_cancel", False):
            # cancel button was clicked
            context = {
                'CMS_MEDIA_URL': get_cms_setting('MEDIA_URL'),
                'plugin': cms_plugin,
                'is_popup': True,
                "type": cms_plugin.get_plugin_name(),
                'plugin_id': plugin_id,
                'icon': force_escape(escapejs(cms_plugin.get_instance_icon_src())),
                'alt': force_escape(escapejs(cms_plugin.get_instance_icon_alt())),
                'cancel': True,
            }
            instance = cms_plugin.get_plugin_instance()[0]
            if instance:
                context['name'] = unicode(instance)
            else:
                # cancelled before any content was added to plugin
                cms_plugin.delete()
                context.update({
                    "deleted": True,
                    'name': unicode(cms_plugin),
                })
            return render_to_response('admin/cms/page/plugin_forms_ok.html', context, RequestContext(request))

        if not instance:
            # instance doesn't exist, call add view
            response = plugin_admin.add_view(request)

        else:
            # already saved before, call change view
            # we actually have the instance here, but since i won't override
            # change_view method, is better if it will be loaded again, so
            # just pass id to plugin_admin
            response = plugin_admin.change_view(request, str(plugin_id))

        if request.method == "POST" and plugin_admin.object_successfully_changed:
            # read the saved object from plugin_admin - ugly but works
            saved_object = plugin_admin.saved_object

            context = {
                'CMS_MEDIA_URL': get_cms_setting('MEDIA_URL'),
                'plugin': saved_object,
                'is_popup': True,
                'name': unicode(saved_object),
                "type": saved_object.get_plugin_name(),
                'plugin_id': plugin_id,
                'icon': force_escape(saved_object.get_instance_icon_src()),
                'alt': force_escape(escapejs(saved_object.get_instance_icon_alt())),
            }
            return render_to_response('admin/cms/page/plugin_forms_ok.html', context, RequestContext(request))

        return response

    @xframe_options_sameorigin
    def move_plugin(self, request):
        # only allow POST
        if request.method != "POST":
            return HttpResponse(str("error"))

        if 'plugin_id' in request.POST: # single plugin moving
            plugin = CMSPlugin.objects.get(pk=int(request.POST['plugin_id']))

            if 'placeholder_id' in request.POST:
                placeholder = Placeholder.objects.get(pk=int(request.POST['placeholder_id']))
            else:
                placeholder = plugin.placeholder

            # check permissions
            if not placeholder.has_change_permission(request):
                raise Http404

            try:
                has_reached_plugin_limit(placeholder, plugin.plugin_type, plugin.language)
            except PluginLimitReached, e:
                return HttpResponseBadRequest(str(e))

            # plugin positions are 0 based, so just using count here should give us 'last_position + 1'
            position = CMSPlugin.objects.filter(placeholder=placeholder).count()
            plugin.placeholder = placeholder
            plugin.position = position
            plugin.save()
        pos = 0
        if 'ids' in request.POST: # multiple plugins/ reordering
            whitelisted_placeholders = []
            for id in request.POST['ids'].split("_"):
                plugin = CMSPlugin.objects.get(pk=id)

                # check the permissions for *each* plugin, but cache them locally
                # per placeholder
                if plugin.placeholder.pk not in whitelisted_placeholders:
                    if plugin.placeholder.has_change_permission(request):
                        whitelisted_placeholders.append(plugin.placeholder.pk)
                    else:
                        raise Http404

                # actually do the moving
                if plugin.position != pos:
                    plugin.position = pos
                    plugin.save()
                pos += 1

        else:
            HttpResponse(str("error"))
        return HttpResponse(str("ok"))

<<<<<<< HEAD
=======
    @xframe_options_sameorigin
>>>>>>> 36107ae0
    def remove_plugin(self, request):
        if request.method != "POST": # only allow POST
            raise Http404
        plugin_id = request.POST['plugin_id']
        plugin = get_object_or_404(CMSPlugin, pk=plugin_id)

        # check the permissions!
        if not plugin.placeholder.has_delete_permission(request):
            return HttpResponseForbidden(_("You don't have permission to delete a plugin"))

        plugin.delete_with_public()
        plugin_name = unicode(plugin_pool.get_plugin(plugin.plugin_type).name)
        comment = _(u"%(plugin_name)s plugin at position %(position)s in %(placeholder)s was deleted.") % {
            'plugin_name': plugin_name, 'position': plugin.position, 'placeholder': plugin.placeholder}
        return HttpResponse("%s,%s" % (plugin_id, comment))

<<<<<<< HEAD
=======
    @xframe_options_sameorigin
>>>>>>> 36107ae0
    def copy_plugins(self, request):
        # only allow POST
        if request.method != "POST":
            raise Http404
        placeholder_id = request.POST['placeholder']
        placeholder = get_object_or_404(Placeholder, pk=placeholder_id)

        # check permissions
        if not placeholder.has_add_permission(request):
            raise Http404

        # the placeholder actions are responsible for copying, they should return
        # a list of plugins if successful.
        plugins = placeholder.actions.copy(
            target_placeholder=placeholder,
            source_language=request.POST['copy_from'],
            target_language=self.get_language_from_request(request),
            fieldname=placeholder._get_attached_field_name(),
            model=placeholder._get_attached_model(),
        )
        if plugins:
            return render_to_response('admin/cms/page/widgets/plugin_item.html',
                                      {'plugin_list': list(plugins)}, RequestContext(request))
        else:
            return HttpResponseBadRequest("Error during copy")<|MERGE_RESOLUTION|>--- conflicted
+++ resolved
@@ -1,10 +1,6 @@
 # -*- coding: utf-8 -*-
-<<<<<<< HEAD
-from copy import deepcopy
-
-=======
 from django.views.decorators.clickjacking import xframe_options_sameorigin
->>>>>>> 36107ae0
+
 from cms.exceptions import PluginLimitReached
 from cms.forms.fields import PlaceholderFormField
 from cms.models.fields import PlaceholderField
@@ -14,21 +10,14 @@
 from cms.utils import cms_static_url, get_cms_setting
 from cms.utils.permissions import has_plugin_permission
 from cms.plugins.utils import has_reached_plugin_limit
-<<<<<<< HEAD
-=======
-from copy import deepcopy
->>>>>>> 36107ae0
 from django.contrib.admin import ModelAdmin
 from django.http import HttpResponse, Http404, HttpResponseBadRequest, HttpResponseForbidden
 from django.shortcuts import render_to_response, get_object_or_404
 from django.template import RequestContext
 from django.template.defaultfilters import force_escape, escapejs
-<<<<<<< HEAD
 from django.utils.translation import ugettext as _, get_language
 from django.conf import settings
-=======
-from django.utils.translation import ugettext as _
->>>>>>> 36107ae0
+from copy import deepcopy
 
 
 class PlaceholderAdmin(ModelAdmin):
@@ -51,8 +40,9 @@
             'js/libs/jquery.query.js',
             'js/libs/jquery.ui.core.js',
             'js/libs/jquery.ui.dialog.js',
+            ]
         ]
-        ]
+        
 
     def get_fieldsets(self, request, obj=None):
         """
@@ -172,10 +162,7 @@
         )
         return url_patterns + super(PlaceholderAdmin, self).get_urls()
 
-<<<<<<< HEAD
-=======
-    @xframe_options_sameorigin
->>>>>>> 36107ae0
+    @xframe_options_sameorigin
     def add_plugin(self, request):
         # only allow POST
         if request.method != "POST":
@@ -215,10 +202,7 @@
         # returns it's ID as response
         return HttpResponse(str(plugin.pk))
 
-<<<<<<< HEAD
-=======
-    @xframe_options_sameorigin
->>>>>>> 36107ae0
+    @xframe_options_sameorigin
     def edit_plugin(self, request, plugin_id):
         plugin_id = int(plugin_id)
         # get the plugin to edit of bail out
@@ -348,10 +332,7 @@
             HttpResponse(str("error"))
         return HttpResponse(str("ok"))
 
-<<<<<<< HEAD
-=======
-    @xframe_options_sameorigin
->>>>>>> 36107ae0
+    @xframe_options_sameorigin
     def remove_plugin(self, request):
         if request.method != "POST": # only allow POST
             raise Http404
@@ -368,10 +349,7 @@
             'plugin_name': plugin_name, 'position': plugin.position, 'placeholder': plugin.placeholder}
         return HttpResponse("%s,%s" % (plugin_id, comment))
 
-<<<<<<< HEAD
-=======
-    @xframe_options_sameorigin
->>>>>>> 36107ae0
+    @xframe_options_sameorigin
     def copy_plugins(self, request):
         # only allow POST
         if request.method != "POST":
