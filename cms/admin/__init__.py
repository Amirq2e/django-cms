--- conflicted
+++ resolved
@@ -1,22 +1,7 @@
-<<<<<<< HEAD
 from os.path import join
-=======
-from cms import settings
-
-from cms import settings
-from cms.admin.change_list import CMSChangeList
-from cms.admin.forms import PageForm
-from cms.admin.utils import get_placeholders
-from cms.admin.widgets import PluginEditor
-from cms.models import Page, Title, CMSPlugin
-from cms.plugin_pool import plugin_pool
-from cms.settings import CMS_MEDIA_URL
-from cms.utils import (get_template_from_request, has_page_add_permission, 
-    get_language_from_request)
-from cms.views import details
+from inspect import isclass, getmembers
 from copy import deepcopy
-from django.conf.urls.defaults import patterns, url
->>>>>>> eae18548
+
 from django.contrib import admin
 from django.contrib.admin.options import IncorrectLookupParameters
 from django.contrib.admin.util import unquote
@@ -31,12 +16,10 @@
 from django.utils.encoding import force_unicode, smart_str
 from django.utils.translation import ugettext as _, ugettext_lazy, ugettext
 from django.views.generic.create_update import redirect
-from django import template
+#from django import template
 from django.contrib.sites.models import Site
-from inspect import isclass, getmembers
-from copy import deepcopy
-
-<<<<<<< HEAD
+from django.contrib.auth.models import User
+
 from cms import settings
 from cms.admin.change_list import CMSChangeList
 from cms.admin.forms import PageForm, ExtUserCreationForm
@@ -46,7 +29,6 @@
 from cms.admin.widgets import PluginEditor
 from cms.models import Page, Title, CMSPlugin, PagePermission
 from cms.plugin_pool import plugin_pool
-from cms.settings import CMS_MEDIA_URL
 from cms.utils import get_template_from_request, get_language_from_request
 from cms.utils.permissions import has_page_add_permission,\
     get_user_permission_level, has_global_change_permissions_permission
@@ -54,7 +36,7 @@
 from cms.admin.models import BaseInlineFormSetWithQuerySet
 from cms.exceptions import NoPermissionsException
 from cms.models.managers import PagePermissionsPermissionManager
-from django.contrib.auth.models import User
+
 from cms.utils.moderator import update_moderation_message,\
     get_test_moderation_level, moderator_should_approve
 
@@ -211,12 +193,10 @@
 ################################################################################
 # Page
 ################################################################################
-=======
 
 if 'reversion' in settings.INSTALLED_APPS:
     from reversion import revision
 
->>>>>>> eae18548
 class PageAdmin(admin.ModelAdmin):
     form = PageForm
     
@@ -314,260 +294,11 @@
             'js/lib/ui.dialog.js',
             'js/change_form.js',
         )]
-
-    def change_status(self, request, page_id):
-        """
-        Switch the status of a page
-        """
-        if request.method == 'POST':
-            page = Page.objects.get(pk=page_id)
-            if page.has_publish_permission(request):
-                if page.status == Page.DRAFT:
-                    page.status = Page.PUBLISHED
-                elif page.status == Page.PUBLISHED:
-                    page.status = Page.DRAFT
-                page.save()
-                return HttpResponse(unicode(page.status))
-        raise Http404
-
-    def change_innavigation(self, request, page_id):
-        """
-        Switch the in_navigation of a page
-        """
-        if request.method == 'POST':
-            page = Page.objects.get(pk=page_id)
-            if page.has_page_permission(request):
-                if page.in_navigation:
-                    page.in_navigation = False
-                    val = 0
-                else:
-                    page.in_navigation = True
-                    val = 1
-                page.save()
-                return HttpResponse(unicode(val))
-        raise Http404
-
-    def add_plugin(self, request):
-        if 'history' in request.path or 'recover' in request.path:
-            return HttpResponse(str("error"))
-        if request.method == "POST":
-            plugin_type = request.POST['plugin_type']
-            page_id = request.POST.get('page_id', None)
-            parent = None
-            if page_id:
-                page = get_object_or_404(Page, pk=page_id)
-                placeholder = request.POST['placeholder'].lower()
-                language = request.POST['language']
-                position = CMSPlugin.objects.filter(page=page, language=language, placeholder=placeholder).count()
-            else:
-                parent_id = request.POST['parent_id']
-                parent = get_object_or_404(CMSPlugin, pk=parent_id)
-                page = parent.page
-                placeholder = parent.placeholder
-                language = parent.language
-                position = None
-            plugin = CMSPlugin(page=page, language=language, plugin_type=plugin_type, position=position, placeholder=placeholder)
-            if parent:
-                plugin.parent = parent
-            plugin.save()
-            if 'reversion' in settings.INSTALLED_APPS:
-                page.save()
-                save_all_plugins(page)
-                revision.user = request.user
-                plugin_name = unicode(plugin_pool.get_plugin(plugin_type).name)
-                revision.comment = ugettext_lazy(u"%(plugin_name)s plugin added to %(placeholder)s") % {'plugin_name':plugin_name, 'placeholder':placeholder}
-            return HttpResponse(str(plugin.pk))
-        raise Http404
-
-    if 'reversion' in settings.INSTALLED_APPS:
-        add_plugin = revision.create_on_success(add_plugin)
-
-    def edit_plugin(self, request, plugin_id):
-        plugin_id = int(plugin_id)
-        if not 'history' in request.path:
-            cms_plugin = get_object_or_404(CMSPlugin, pk=plugin_id)
-            instance, admin = cms_plugin.get_plugin_instance(self.admin_site)
-        else:
-            # history view with reversion
-            from reversion.models import Version
-            version_id = request.path.split("/edit-plugin/")[0].split("/")[-1]
-            version = get_object_or_404(Version, pk=version_id)
-            revs = [related_version.object_version for related_version in version.revision.version_set.all()]
-
-            for rev in revs:
-                obj = rev.object
-                if obj.__class__ == CMSPlugin and obj.pk == plugin_id:
-                    cms_plugin = obj
-                    break
-            inst, admin = cms_plugin.get_plugin_instance(self.admin_site)
-            instance = None
-
-            for rev in revs:
-                obj = rev.object
-                if obj.__class__ == inst.__class__ and int(obj.pk) == plugin_id:
-                    instance = obj
-                    break
-            if not instance:
-                # TODO: this should be changed, and render something else.. There
-                # can be case when plugin is not using (registered) with reversion
-                # so it doesn't haves any version - it should just render plugin
-                # and say something like - not in version system..
-                raise Http404
-
-        # assign required variables to admin
-        admin.cms_plugin_instance = cms_plugin
-        admin.placeholder = cms_plugin.placeholder # TODO: what for reversion..? should it be inst ...?
-
-        if request.method == "POST":
-            # set the continue flag, otherwise will admin make redirect to list
-            # view, which actually does'nt exists
-            request.POST['_continue'] = True
-
-        if 'reversion' in settings.INSTALLED_APPS and 'history' in request.path:
-            # in case of looking to history just render the plugin content
-            context = RequestContext(request)
-            return render_to_response(admin.render_template, admin.render(context, instance, admin.placeholder), context)
-
-
-        if not instance:
-            # instance doesn't exist, call add view
-            response = admin.add_view(request)
-
-        else:
-            # already saved before, call change view
-            # we actually have the instance here, but since i won't override
-            # change_view method, is better if it will be loaded again, so
-            # just pass id to admin
-            response = admin.change_view(request, str(plugin_id))
-
-        if request.method == "POST" and admin.object_successfully_changed:
-            # if reversion is installed, save version of the page plugins
-            if 'reversion' in settings.INSTALLED_APPS:
-                # perform this only if object was successfully changed
-                cms_plugin.page.save()
-                save_all_plugins(cms_plugin.page, [cms_plugin.pk])
-                revision.user = request.user
-                plugin_name = unicode(plugin_pool.get_plugin(cms_plugin.plugin_type).name)
-                revision.comment = ugettext_lazy(u"%(plugin_name)s plugin edited at position %(position)s in %(placeholder)s") % {'plugin_name':plugin_name, 'position':cms_plugin.position, 'placeholder': cms_plugin.placeholder}
-
-            # read the saved object from admin - ugly but works
-            saved_object = admin.saved_object
-
-            context = {
-                'CMS_MEDIA_URL': settings.CMS_MEDIA_URL,
-                'plugin': saved_object,
-                'is_popup': True,
-                'name': unicode(saved_object),
-                "type": saved_object.get_plugin_name(),
-                'plugin_id': plugin_id,
-                'icon': force_escape(escapejs(saved_object.get_instance_icon_src())),
-                'alt': force_escape(escapejs(saved_object.get_instance_icon_alt())),
-            }
-            return render_to_response('admin/cms/page/plugin_forms_ok.html', context, RequestContext(request))
-
-        return response
-
-    if 'reversion' in settings.INSTALLED_APPS:
-        edit_plugin = revision.create_on_success(edit_plugin)
-
-    def move_plugin(self, request):
-        if request.method == "POST" and not 'history' in request.path:
-            pos = 0
-            page = None
-            for id in request.POST['ids'].split("_"):
-                plugin = CMSPlugin.objects.get(pk=id)
-                if not page:
-                    page = plugin.page
-                if plugin.position != pos:
-                    plugin.position = pos
-                    plugin.save()
-                pos += 1
-            if page and 'reversion' in settings.INSTALLED_APPS:
-                page.save()
-                save_all_plugins(page)
-                revision.user = request.user
-                revision.comment = unicode(ugettext_lazy(u"Plugins where moved"))
-            return HttpResponse(str("ok"))
-        else:
-            raise Http404
-
-    if 'reversion' in settings.INSTALLED_APPS:
-        move_plugin = revision.create_on_success(move_plugin)
-
-    def remove_plugin(self, request):
-        if request.method == "POST" and not 'history' in request.path:
-            plugin_id = request.POST['plugin_id']
-            plugin = get_object_or_404(CMSPlugin, pk=plugin_id)
-            page = plugin.page
-            plugin.delete()
-            plugin_name = unicode(plugin_pool.get_plugin(plugin.plugin_type).name)
-            comment = ugettext_lazy(u"%(plugin_name)s plugin at position %(position)s in %(placeholder)s was deleted.") % {'plugin_name':plugin_name, 'position':plugin.position, 'placeholder':plugin.placeholder}
-            if 'reversion' in settings.INSTALLED_APPS:
-                save_all_plugins(page)
-                page.save()
-                revision.user = request.user
-                revision.comment = comment
-            return HttpResponse("%s,%s" % (plugin_id, comment))
-        raise Http404
-
-    if 'reversion' in settings.INSTALLED_APPS:
-        remove_plugin = revision.create_on_success(remove_plugin)
-
-    def save_all_plugins(self, page, excludes=None):
-        for plugin in CMSPlugin.objects.filter(page=page):
-            if excludes:
-                if plugin.pk in excludes:
-                    continue
-            instance, admin = plugin.get_plugin_instance()
-            if instance:
-                instance.save()
-            else:
-                plugin.save()
-
-    def revert_plugins(self, request, version_id):
-        resp = super(PageAdmin, self).__call__(request, url)
-
-        if request.method <> "POST":
-            return resp
-
-        if resp.status_code <> 302:
-            return resp
-
-        from reversion.models import Version
-        version = get_object_or_404(Version, pk=version_id)
-        revs = [related_version.object_version for related_version in version.revision.version_set.all()]
-        plugin_list = []
-        titles = []
-        page = None
-        for rev in revs:
-            obj = rev.object
-            if obj.__class__ == CMSPlugin:
-                plugin_list.append(rev.object)
-            if obj.__class__ == Page:
-                page = obj
-                obj.save()
-            if obj.__class__ == Title:
-                titles.append(obj)
-        current_plugins = list(CMSPlugin.objects.filter(page=page))
-        for plugin in plugin_list:
-            plugin.page = page
-            plugin.save()
-            for old in current_plugins:
-                if old.pk == plugin.pk:
-                    current_plugins.remove(old)
-        for title in titles:
-            title.page = page
-            try:
-                title.save()
-            except:
-                title.pk = Title.objects.get(page=page, language=title.language).pk
-                title.save()
-        for plugin in current_plugins:
-            plugin.delete()
-
+    
     def redirect_jsi18n(self, request):
             return HttpResponseRedirect("../../../jsi18n/")
-
+    
+    '''
     def __call__(self, request, url):
         """
         Delegate to the appropriate method, based on the URL.
@@ -575,14 +306,14 @@
         if url is None:
             return self.list_pages(request)
         elif url.endswith('add-plugin'):
-            return self.add_plugin(request)
+            return add_plugin(request)
         elif 'edit-plugin' in url:
             plugin_id = url.split("/")[-1]
-            return self.edit_plugin(request, plugin_id)
+            return edit_plugin(request, plugin_id)
         elif 'remove-plugin' in url:
-            return self.remove_plugin(request)
+            return remove_plugin(request)
         elif 'move-plugin' in url:
-            return self.move_plugin(request)
+            return move_plugin(request)
         elif url.endswith('/move-page'):
             return self.move_page(request, unquote(url[:-10]))
         elif settings.CMS_PERMISSION and 'permissions' in url:
@@ -592,59 +323,71 @@
         elif url.endswith('/copy-page'):
             return self.copy_page(request, unquote(url[:-10]))
         elif url.endswith('/change-status'):
-            return self.change_status(request, unquote(url[:-14]))
+            return change_status(request, unquote(url[:-14]))
         elif url.endswith('/change-navigation'):
-<<<<<<< HEAD
             return change_innavigation(request, unquote(url[:-18]))
         elif url.endswith('/change-moderation'):
             return change_moderation(request, unquote(url[:-18]))
-=======
-            return self.change_innavigation(request, unquote(url[:-18]))
->>>>>>> eae18548
         elif url.endswith('jsi18n') or url.endswith('jsi18n/'):
             return self.redirect_jsi18n(request)
         elif ('history' in url or 'recover' in url):
             version = int(url.split("/")[-1])
-            return self.revert_plugins(request, version)
+            return revert_plugins(request, version)
 
         return super(PageAdmin, self).__call__(request, url)
+    '''
 
     def get_urls(self):
-        urls = super(PageAdmin, self).get_urls()
-
-        cms_url_name_prefix = "%sadmin_%s_%s_cms" %(self.admin_site.name, self.model._meta.app_label, self.model._meta.module_name)
-
-        cms_urls = patterns('',
+        from django.conf.urls.defaults import patterns, url
+        
+        info = "%sadmin_%s_%s_cms" % (self.admin_site.name, self.model._meta.app_label, self.model._meta.module_name)
+        
+        url_patterns = patterns('',
             url(r'^(?:[0-9]+)/add-plugin/$',
-                self.admin_site.admin_view(self.add_plugin),
-                name='%s_add_plugin' % (cms_url_name_prefix)),
+                self.admin_site.admin_view(add_plugin),
+                name='%s_add_plugin' % info),
             url(r'^(?:[0-9]+)/edit-plugin/([0-9]+)/$',
-                self.admin_site.admin_view(self.edit_plugin),
-                name='%s_edit_plugin' % (cms_url_name_prefix)),
+                self.admin_site.admin_view(edit_plugin),
+                name='%s_edit_plugin' % info),
             url(r'^(?:[0-9]+)/remove-plugin/$',
-                self.admin_site.admin_view(self.remove_plugin),
-                name='%s_remove_plugin' % (cms_url_name_prefix)),
+                self.admin_site.admin_view(remove_plugin),
+                name='%s_remove_plugin' % info),
             url(r'^(?:[0-9]+)/move-plugin/$',
-                self.admin_site.admin_view(self.move_plugin),
-                name='%s_move_plugin' % (cms_url_name_prefix)),
+                self.admin_site.admin_view(move_plugin),
+                name='%s_move_plugin' % info),
             url(r'^([0-9]+)/move-page/$',
                 self.admin_site.admin_view(self.move_page),
-                name='%s_move_page' % (cms_url_name_prefix)),
+                name='%s_move_page' % info),    
+            url(r'^([0-9]+)/permissions/$',
+                self.admin_site.admin_view(self.get_permissions),
+                name='%s_permissions' % info),
+            url(r'^([0-9]+)/moderation-states/$',
+                self.admin_site.admin_view(self.get_moderation_states),
+                name='%s_moderation_states' % info),
+            url(r'^([0-9]+)/copy-page/$',
+                self.admin_site.admin_view(self.copy_page),
+                name='%s_moderation_states' % info),                
+                
             url(r'^([0-9]+)/change-status/$',
-                self.admin_site.admin_view(self.change_status),
-                name='%s_change_status' % (cms_url_name_prefix)),
+                self.admin_site.admin_view(change_status),
+                name='%s_change_status' % info),
+
             url(r'^([0-9]+)/change-navigation/$',
-                self.admin_site.admin_view(self.change_innavigation),
-                name='%s_change_navigation' % (cms_url_name_prefix)),
+                self.admin_site.admin_view(change_innavigation),
+                name='%s_change_navigation' % info),
+            url(r'^([0-9]+)/change-moderation/$',
+                self.admin_site.admin_view(change_moderation),
+                name='%s_change_moderation' % info),
             url(r'^([0-9]+)/jsi18n/$',
                 self.admin_site.admin_view(self.redirect_jsi18n),
-                name='%s_jsi18n' % (cms_url_name_prefix)),
+                name='%s_jsi18n' % info),
             url(r'^(?:[0-9]+)/(?:((history|version)))/([0-9]+)/$',
-                self.admin_site.admin_view(self.revert_plugins),
-                name='%s_revert_plugins' % (cms_url_name_prefix)),
+                self.admin_site.admin_view(revert_plugins),
+                name='%s_revert_plugins' % info),
         )
-
-        return cms_urls + urls
+        
+        url_patterns.extend(super(PageAdmin, self).get_urls())
+        return url_patterns
 
     def save_model(self, request, obj, form, change):
         """
@@ -897,7 +640,7 @@
             'has_add_permission': self.has_add_permission(request),
             'root_path': self.admin_site.root_path,
             'app_label': app_label,
-            'CMS_MEDIA_URL': CMS_MEDIA_URL,
+            'CMS_MEDIA_URL': settings.CMS_MEDIA_URL,
             'softroot': settings.CMS_SOFTROOT,
             
             'CMS_PERMISSION': settings.CMS_PERMISSION,
@@ -956,6 +699,8 @@
 
     def get_permissions(self, request, page_id):
         #if not obj.has_change_permissions_permission(request):
+        print ">> get_permissions", page_id
+        
         page = get_object_or_404(Page, id=page_id)
         
         can_change_list = Page.permissions.get_change_id_list(request.user)
