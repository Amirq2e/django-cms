--- conflicted
+++ resolved
@@ -40,22 +40,12 @@
         if placeholder:
             final_plugins = []
             for plugin in plugins:
-<<<<<<< HEAD
-                found = True
-                if settings.CMS_PLACEHOLDER_CONF:
-                    if placeholder in settings.CMS_PLACEHOLDER_CONF:
-                        if "plugins" in settings.CMS_PLACEHOLDER_CONF[placeholder] \
-                        and not plugin.__name__ in settings.CMS_PLACEHOLDER_CONF[placeholder]["plugins"]:
-                            found = False
-                if found:
-=======
                 allowed_plugins = []
                 if page:
-                    allowed_plugins = cms_settings.CMS_PLACEHOLDER_CONF.get("%s %s" % (page.get_template(), placeholder), {}).get("plugins")
+                    allowed_plugins = settings.CMS_PLACEHOLDER_CONF.get("%s %s" % (page.get_template(), placeholder), {}).get("plugins")
                 if not allowed_plugins:
-                    allowed_plugins = cms_settings.CMS_PLACEHOLDER_CONF.get(placeholder, {}).get("plugins")
+                    allowed_plugins = settings.CMS_PLACEHOLDER_CONF.get(placeholder, {}).get("plugins")
                 if not allowed_plugins or plugin.__name__ in allowed_plugins:
->>>>>>> 678ae6b9
                     final_plugins.append(plugin)
             plugins = final_plugins
         return plugins
