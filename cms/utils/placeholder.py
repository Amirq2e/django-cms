# -*- coding: utf-8 -*-
from django.conf import settings
from django.core.exceptions import MultipleObjectsReturned
from django.db.models.query_utils import Q

<<<<<<< HEAD
def get_placeholder_conf(key, placeholder, template=None, default=None):
    """
    Returns the placeholder configuration for a given key. The key would for
=======
def get_placeholder_conf(setting, placeholder, template=None, default=None):
    """
    Returns the placeholder configuration for a given setting. The key would for
>>>>>>> 08a4f140
    example be 'plugins'  or 'name'.
    
    If a template is given, it will try
    CMS_PLACEHOLDER_CONF['template placeholder'] and
    CMS_PLACEHOLDER_CONF['placeholder'], if no template is given only the latter
    is checked.
    """
    keys = []
    if template:
        keys.append("%s %s" % (template, placeholder))
    keys.append(placeholder)
    for key in keys:
        conf = settings.CMS_PLACEHOLDER_CONF.get(key)
        if not conf:
            continue
<<<<<<< HEAD
        value = conf.get(key)
=======
        value = conf.get(setting)
>>>>>>> 08a4f140
        if value:
            return value
    return default

def get_page_from_placeholder_if_exists(placeholder):
    from cms.models.pagemodel import Page
    try:
        return Page.objects.get(placeholders=placeholder)
    except (Page.DoesNotExist, MultipleObjectsReturned,):
        return None
    
class PlaceholderNoAction(object):
    can_copy = False
    
    def copy(self, **kwargs):
        return False
    
    def get_copy_languages(self, **kwargs):
        return []
    
    
class MLNGPlaceholderActions(PlaceholderNoAction):
    can_copy = True

    def copy(self, target_placeholder, source_language, fieldname, model, target_language, **kwargs):
        trgt = model.objects.get(**{fieldname: target_placeholder})
        src = model.objects.get(master=trgt.master, language_code=source_language)

        source_placeholder = getattr(src, fieldname, None)
        if not source_placeholder:
            return False
        plugins = source_placeholder.get_plugins_list()
        ptree = []
        new_plugins = []
        for p in plugins:
            new_plugins.append(p.copy_plugin(target_placeholder, target_language, ptree))
        return new_plugins
    
    def get_copy_languages(self, placeholder, model, fieldname, **kwargs):
        manager = model.objects
        src = manager.get(**{fieldname: placeholder})
        q = Q(master=src.master)
        q &= Q(**{'%s__cmsplugin__isnull' % fieldname: False})
        q &= ~Q(pk=src.pk)
        
        language_codes = manager.filter(q).values_list('language_code', flat=True).distinct()
        return [(lc, dict(settings.LANGUAGES)[lc]) for lc in language_codes]<|MERGE_RESOLUTION|>--- conflicted
+++ resolved
@@ -3,15 +3,9 @@
 from django.core.exceptions import MultipleObjectsReturned
 from django.db.models.query_utils import Q
 
-<<<<<<< HEAD
-def get_placeholder_conf(key, placeholder, template=None, default=None):
-    """
-    Returns the placeholder configuration for a given key. The key would for
-=======
 def get_placeholder_conf(setting, placeholder, template=None, default=None):
     """
     Returns the placeholder configuration for a given setting. The key would for
->>>>>>> 08a4f140
     example be 'plugins'  or 'name'.
     
     If a template is given, it will try
@@ -27,11 +21,7 @@
         conf = settings.CMS_PLACEHOLDER_CONF.get(key)
         if not conf:
             continue
-<<<<<<< HEAD
-        value = conf.get(key)
-=======
         value = conf.get(setting)
->>>>>>> 08a4f140
         if value:
             return value
     return default
