--- conflicted
+++ resolved
@@ -1,15 +1,11 @@
 # -*- coding: utf-8 -*-
-<<<<<<< HEAD
-=======
-from django.db.models import Q
-from django.utils import timezone
-from cms.utils.moderator import use_draft
->>>>>>> 151e78b2
 import re
 
 from django.contrib.sites.models import Site
 from django.core.exceptions import ValidationError
 from django.core.urlresolvers import reverse
+from django.db.models import Q
+from django.utils import timezone
 from django.utils.encoding import force_text
 from django.utils.safestring import mark_safe
 from django.utils.six.moves.urllib.parse import unquote
