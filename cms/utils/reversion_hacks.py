--- conflicted
+++ resolved
@@ -1,10 +1,7 @@
 # -*- coding: utf-8 -*-
-<<<<<<< HEAD
-=======
 
 # This large try / except is to account for reversion 1.10 (top) / 1.8 (bottom) support
 # This will go away in CMS 3.3 when only reversion 1.10 will be supported
->>>>>>> 66441dac
 try:
     from reversion import revisions as reversion
     from reversion.admin import VersionAdmin as ModelAdmin, RollBackRevisionView  # NOQA  # nopyflakes
@@ -33,10 +30,6 @@
     version of the reversion register function that only registers drafts and
     ignores public models
     """
-<<<<<<< HEAD
-=======
-
->>>>>>> 66441dac
     if revision_manager.is_registered(model_class):
         raise RegistrationError(
             "%r has already been registered with Reversion." % model_class)
